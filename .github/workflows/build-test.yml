--- conflicted
+++ resolved
@@ -56,11 +56,7 @@
         run: make gas-check
 
   test-only-doesnt-exist:
-<<<<<<< HEAD
-    name: There are is no .only in the tests
-=======
     name: No .only
->>>>>>> c0e65e9b
     runs-on: ubuntu-latest
     steps:
       - uses: actions/checkout@v3
@@ -104,21 +100,14 @@
       - name: Generate network file
         run: make gen-network
 
-<<<<<<< HEAD
-=======
       - name: Generate nova network file
         run: yarn gen:nova:network
 
->>>>>>> c0e65e9b
       - name: Deploy governance
         run: yarn deploy:governance
 
       - name: Verify deployment
-<<<<<<< HEAD
-        run: yarn deploy:governance
-=======
         run: yarn verify:governance
->>>>>>> c0e65e9b
 
   
   test-integration:
