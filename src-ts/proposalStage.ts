import {
  getL2Network,
  L1ToL2Message,
  L1ToL2MessageReader,
  L1ToL2MessageStatus,
  L1ToL2MessageWriter,
  L1TransactionReceipt,
  L2ToL1Message,
  L2ToL1MessageStatus,
  L2TransactionReceipt,
} from "@arbitrum/sdk";
import { Outbox__factory } from "@arbitrum/sdk/dist/lib/abi/factories/Outbox__factory";
import { L2ToL1TxEvent as NitroL2ToL1TransactionEvent } from "@arbitrum/sdk/dist/lib/abi/ArbSys";
import { OutBoxTransactionExecutedEvent } from "@arbitrum/sdk/dist/lib/abi/Outbox";
import { TransactionReceipt } from "@ethersproject/providers";
import { BigNumber, constants, ethers, providers, Signer } from "ethers";
import { defaultAbiCoder, hexDataLength, id, keccak256 } from "ethers/lib/utils";
import {
  ArbitrumTimelock__factory,
  L1ArbitrumTimelock__factory,
  L2ArbitrumGovernor__factory,
  GovernorUpgradeable__factory,
  SecurityCouncilNomineeElectionGovernor__factory,
} from "../typechain-types";
import { Inbox__factory } from "@arbitrum/sdk/dist/lib/abi/factories/Inbox__factory";
import { EventArgs } from "@arbitrum/sdk/dist/lib/dataEntities/event";
import { InboxMessageKind } from "@arbitrum/sdk/dist/lib/dataEntities/message";
import { SubmitRetryableMessageDataParser } from "@arbitrum/sdk/dist/lib/message/messageDataParser";
import { BridgeCallTriggeredEventObject } from "../typechain-types/@arbitrum/nitro-contracts/src/bridge/IBridge";
import { Bridge__factory } from "@arbitrum/sdk/dist/lib/abi/factories/Bridge__factory";
import {
  ProposalCreatedEventObject,
  ProposalExecutedEventObject,
  ProposalQueuedEventObject,
} from "../typechain-types/src/L2ArbitrumGovernor";
<<<<<<< HEAD
import { hasTimelock, hasVettingPeriod, getL1BlockNumberFromL2 } from "./utils";

=======
>>>>>>> 24a52863
type Provider = providers.Provider;

export function isSigner(signerOrProvider: Signer | Provider): signerOrProvider is Signer {
  return (signerOrProvider as Signer).signMessage != undefined;
}
export function getProvider(signerOrProvider: Signer | Provider): Provider | undefined {
  return isSigner(signerOrProvider) ? signerOrProvider.provider : signerOrProvider;
}

/**
 * An execution stage of a proposal. Each stage can be executed, and results in a transaction receipt.
 * Proposal stages should be named by what happens during execution
 */
export interface ProposalStage {
  /**
   * Name of the stage
   */
  readonly name: string;
  /**
   * Identifying information of this stage instance. Used in error logging.
   */
  readonly identifier: string;
  /**
   * Current status of this stage
   */
  status(): Promise<ProposalStageStatus>;
  /**
   * Execute the current stage. Should only be called when status returns READY
   */
  execute(): Promise<void>;
  /**
   * The transaction receipt that was created during execution
   */
  getExecuteReceipt(): Promise<TransactionReceipt>;
  /**
   * An etherscan url for the execution receipt. Only available for mainnet transactions
   */
  getExecutionUrl(): Promise<string | undefined>;
}

/**
 * Error with additional proposal information
 */
export class ProposalStageError extends Error {
  constructor(message: string, identifier: string, stageName: string, inner?: Error);
  constructor(
    message: string,
    public readonly identifier: string,
    public readonly stageName: string,
    public readonly inner?: Error
  ) {
    super(`[${stageName}:${identifier}] ${message}`);
    if (inner) {
      this.stack += "\nCaused By: " + inner.stack;
    }
  }
}

export class UnreachableCaseError extends Error {
  constructor(value: never) {
    super(`Unreachable case: ${value}`);
  }
}

/**
 * Taken from the IGovernorUpgradeable solidity
 */
enum ProposalState {
  Pending = 0,
  Active = 1,
  Canceled = 2,
  Defeated = 3,
  Succeeded = 4,
  Queued = 5,
  Expired = 6,
  Executed = 7,
}

/**
 * A proposal stage is always in one of the following stages
 */
export enum ProposalStageStatus {
  /**
   * The proposal stage has not been executed, and is not yet ready to be executed
   */
  PENDING = 1,
  /**
   * Ready for execution
   */
  READY = 2,
  /**
   * The stage has already been executed
   */
  EXECUTED = 3,
  /**
   * The stage was terminated without execution
   */
  TERMINATED = 4,
}

export class BaseGovernorExecuteStage implements ProposalStage {
  public readonly identifier: string;

  public constructor(
    public readonly targets: string[],
    public readonly values: BigNumber[],
    public readonly callDatas: string[],
    public readonly description: string,

    public readonly governorAddress: string,
    public readonly signerOrProvider: Signer | providers.Provider
  ) {
    this.identifier = keccak256(
      defaultAbiCoder.encode(
        ["address[]", "uint256[]", "bytes[]", "bytes32"],
        [targets, values, callDatas, id(description)]
      )
    );
  }

  public get name() {
    return "BaseGovernorExecuteStage";
  }

  public get governor() {
    return GovernorUpgradeable__factory.connect(this.governorAddress, this.signerOrProvider);
  }

  public static async extractStages(
    receipt: TransactionReceipt,
    arbOneSignerOrProvider: Provider | Signer
  ): Promise<BaseGovernorExecuteStage[]> {
    const govInterface = L2ArbitrumGovernor__factory.createInterface();
    const proposalStages: BaseGovernorExecuteStage[] = [];
    for (const log of receipt.logs) {
      if (log.topics.find((t) => t === govInterface.getEventTopic("ProposalCreated"))) {
        const propCreatedEvent = govInterface.parseLog(log)
          .args as unknown as ProposalCreatedEventObject;

        // ensure gov has no timelock and no vetting period
        
        if (await hasTimelock(log.address, getProvider(arbOneSignerOrProvider)!)) {
          proposalStages.push(
            new GovernorQueueStage(
              propCreatedEvent.targets,
              (propCreatedEvent as any)[3], // ethers is parsing an array with a single 0 big number as undefined, so we lookup by index
              propCreatedEvent.calldatas,
              propCreatedEvent.description,
              log.address,
              arbOneSignerOrProvider
            )
          );
        } else if (await hasVettingPeriod(log.address, getProvider(arbOneSignerOrProvider)!)) {
          proposalStages.push(
            new GovernorWithVetterExecuteStage(
              propCreatedEvent.targets,
              (propCreatedEvent as any)[3], // ethers is parsing an array with a single 0 big number as undefined, so we lookup by index
              propCreatedEvent.calldatas,
              propCreatedEvent.description,
              log.address,
              arbOneSignerOrProvider
            )
          );
        } else {
          proposalStages.push(
            new BaseGovernorExecuteStage(
              propCreatedEvent.targets,
              (propCreatedEvent as any)[3], // ethers is parsing an array with a single 0 big number as undefined, so we lookup by index
              propCreatedEvent.calldatas,
              propCreatedEvent.description,
              log.address,
              arbOneSignerOrProvider
            )
          );
        }
      }
    }

    return proposalStages;
  }

  public async status(): Promise<ProposalStageStatus> {
    const state = (await this.governor.state(this.identifier)) as ProposalState;
    switch (state) {
      case ProposalState.Pending:
      case ProposalState.Active:
        return ProposalStageStatus.PENDING;
      case ProposalState.Succeeded:
        return ProposalStageStatus.READY;
      case ProposalState.Queued:
      case ProposalState.Executed:
        return ProposalStageStatus.EXECUTED;
      case ProposalState.Canceled:
      case ProposalState.Defeated:
      case ProposalState.Expired:
        return ProposalStageStatus.TERMINATED;
      default:
        throw new UnreachableCaseError(state);
    }
  }

  public async execute(): Promise<void> {
    await (
      await this.governor.functions.execute(
        this.targets,
        this.values,
        this.callDatas,
        id(this.description)
      )
    ).wait();
  }

  public async getExecuteReceipt(): Promise<TransactionReceipt> {
    const govInterface = GovernorUpgradeable__factory.createInterface();

    const proposalExecutedFilter = this.governor.filters.ProposalExecuted();
    const provider = getProvider(this.signerOrProvider);

    const logs = await provider!.getLogs({
      fromBlock: 0,
      toBlock: "latest",
      ...proposalExecutedFilter,
    });
    for (let log of logs) {
      const eventObject = govInterface.parseLog(log).args as unknown as ProposalExecutedEventObject;
      if (eventObject.proposalId.toHexString() == this.identifier) {
        return await provider!.getTransactionReceipt(log.transactionHash);
      }
    }
    throw new ProposalStageError("Execution event not found", this.identifier, this.name);
  }

  public async getExecutionUrl(): Promise<string | undefined> {
    const execReceipt = await this.getExecuteReceipt();
    return `https://arbiscan.io/tx/${execReceipt.transactionHash}`;
  }
}

export class GovernorWithVetterExecuteStage extends BaseGovernorExecuteStage {
  public get name() {
    return "GovernorWithVetterExecuteStage";
  }

  public get governor() {
    return SecurityCouncilNomineeElectionGovernor__factory.connect(
      this.governorAddress,
      this.signerOrProvider
    );
  }

  public async status(): Promise<ProposalStageStatus> {
    const status = await super.status();
    if (status == ProposalStageStatus.READY) {
      const vettingDeadline = await this.governor.proposalVettingDeadline(this.identifier);
      const blockNumber = await getL1BlockNumberFromL2(getProvider(this.signerOrProvider)!)
      if (blockNumber.lte(vettingDeadline)) {
        return ProposalStageStatus.PENDING;
      }
    }
    return status;
  }
}

/**
 * When a vote has passed, queue a proposal in the governor timelock
 */
export class GovernorQueueStage extends BaseGovernorExecuteStage {
  public get name() {
    return "GovernorQueueStage";
  }

  public async execute(): Promise<void> {
    const gov = L2ArbitrumGovernor__factory.connect(this.governorAddress, this.signerOrProvider);

    await (
      await gov.functions.queue(this.targets, this.values, this.callDatas, id(this.description))
    ).wait();
  }

  public async getExecuteReceipt(): Promise<TransactionReceipt> {
    const gov = L2ArbitrumGovernor__factory.connect(this.governorAddress, this.signerOrProvider);

    const timelockAddress = await gov.timelock();
    const timelock = ArbitrumTimelock__factory.connect(timelockAddress, this.signerOrProvider);
    const opId = await timelock.hashOperationBatch(
      this.targets,
      this.values,
      this.callDatas,
      constants.HashZero,
      id(this.description)
    );

    const callScheduledFilter = timelock.filters.CallScheduled(opId);
    const provider = getProvider(this.signerOrProvider);

    const logs = await provider!.getLogs({
      fromBlock: 0,
      toBlock: "latest",
      ...callScheduledFilter,
    });
    if (logs.length !== 1) {
      throw new ProposalStageError("Log length not 1", this.identifier, this.name);
    }

    return await provider!.getTransactionReceipt(logs[0].transactionHash);
  }
}

/**
 * When a timelock period has passed, execute the proposal action
 */
export class L2TimelockExecutionBatchStage implements ProposalStage {
  public readonly name: string = "L2TimelockExecutionBatchStage";
  public readonly identifier: string;

  public constructor(
    public readonly targets: string[],
    public readonly values: BigNumber[],
    public readonly callDatas: string[],
    public readonly predecessor: string,
    public readonly salt: string,

    public readonly timelockAddress: string,
    public readonly signerOrProvider: Signer | Provider
  ) {
    this.identifier = L2TimelockExecutionBatchStage.hashOperationBatch(
      targets,
      values,
      callDatas,
      predecessor,
      salt
    );
  }

  public static async getProposalCreatedData(
    governor: string,
    proposalId: string,
    provider: Provider,
    startBlock: number,
    endBlock: number
  ): Promise<ProposalCreatedEventObject | undefined> {
    const govInterface = L2ArbitrumGovernor__factory.createInterface();
    const filterTopics = govInterface.encodeFilterTopics("ProposalCreated", []);

    const logs = await provider.getLogs({
      fromBlock: startBlock,
      toBlock: endBlock,
      address: governor,
      topics: filterTopics,
    });

    const proposalEvents = logs
      .map((log) => {
        const parsedLog = govInterface.parseLog(log);
        return parsedLog.args as unknown as ProposalCreatedEventObject;
      })
      .filter((event) => event.proposalId.toHexString() === proposalId);

    if (proposalEvents.length > 1) {
      throw new Error(`More than one proposal created event found for proposal ${proposalId}`);
    }

    return proposalEvents.length === 1 ? proposalEvents[0] : undefined;
  }

  /**
   * Find the timelock address - it is the address from which CallScheduled events are emitted
   */
  public static findTimelockAddress(operationId: string, logs: ethers.providers.Log[]) {
    const timelockInterface = ArbitrumTimelock__factory.createInterface();
    for (const log of logs) {
      if (
        log.topics.find((t) => t === timelockInterface.getEventTopic("CallScheduled")) &&
        log.topics.find((t) => t === operationId)
      ) {
        return log.address;
      }
    }
  }

  public static async extractStages(
    receipt: TransactionReceipt,
    arbOneSignerOrProvider: Provider | Signer
  ): Promise<L2TimelockExecutionBatchStage[]> {
    const govInterface = L2ArbitrumGovernor__factory.createInterface();
    const proposalStages: L2TimelockExecutionBatchStage[] = [];
    for (const log of receipt.logs) {
      if (log.topics.find((t) => t === govInterface.getEventTopic("ProposalQueued"))) {
        const propQueuedObj = govInterface.parseLog(log)
          .args as unknown as ProposalQueuedEventObject;

        // 10m ~ 1 month on arbitrum
        const propCreatedStart = log.blockNumber - 10000000;
        const propCreatedEnd = log.blockNumber;

        const propCreatedEvent = await this.getProposalCreatedData(
          log.address,
          propQueuedObj.proposalId.toHexString(),
          await getProvider(arbOneSignerOrProvider)!,
          propCreatedStart,
          propCreatedEnd
        );
        if (!propCreatedEvent) {
          throw new Error(
            `Could not find proposal created event: ${propQueuedObj.proposalId.toHexString()}`
          );
        }
        // calculate the operation id, and look for it in this receipt
        const operationId = L2TimelockExecutionBatchStage.hashOperationBatch(
          propCreatedEvent.targets,
          (propCreatedEvent as any)[3],
          propCreatedEvent.calldatas,
          constants.HashZero,
          id(propCreatedEvent.description)
        );
        const timelockAddress = this.findTimelockAddress(operationId, receipt.logs);
        if (!timelockAddress) {
          throw new Error(`Could not find timelock address for operation id ${operationId}`);
        }
        // we know the operation id
        const executeBatch = new L2TimelockExecutionBatchStage(
          propCreatedEvent.targets,
          (propCreatedEvent as any)[3],
          propCreatedEvent.calldatas,
          constants.HashZero,
          id(propCreatedEvent.description),
          timelockAddress,
          arbOneSignerOrProvider
        );
        proposalStages.push(executeBatch);
      }
    }

    return proposalStages;
  }

  public static hashOperation(
    target: string,
    value: BigNumber,
    callData: string,
    predecessor: string,
    salt: string
  ) {
    return keccak256(
      defaultAbiCoder.encode(
        ["address", "uint256", "bytes", "bytes32", "bytes32"],
        [target, value, callData, predecessor, salt]
      )
    );
  }

  public static decodeSchedule(data: string) {
    const iFace = ArbitrumTimelock__factory.createInterface();
    const decodeRes = iFace.decodeFunctionData("schedule", data);
    return {
      target: decodeRes[0] as string,
      value: decodeRes[1] as BigNumber,
      callData: decodeRes[2] as string,
      predecessor: decodeRes[3] as string,
      salt: decodeRes[4] as string,
    };
  }

  public static hashOperationBatch(
    targets: string[],
    values: BigNumber[],
    callDatas: string[],
    predecessor: string,
    salt: string
  ) {
    return keccak256(
      defaultAbiCoder.encode(
        ["address[]", "uint256[]", "bytes[]", "bytes32", "bytes32"],
        [targets, values, callDatas, predecessor, salt]
      )
    );
  }

  public static decodeScheduleBatch(data: string) {
    const iFace = ArbitrumTimelock__factory.createInterface();
    const decodeRes = iFace.decodeFunctionData("scheduleBatch", data);
    return {
      targets: decodeRes[0] as string[],
      values: decodeRes[1] as BigNumber[],
      callDatas: decodeRes[2] as string[],
      predecessor: decodeRes[3] as string,
      salt: decodeRes[4] as string,
    };
  }

  public async status(): Promise<ProposalStageStatus> {
    const timelock = ArbitrumTimelock__factory.connect(this.timelockAddress, this.signerOrProvider);

    const operationId = await L2TimelockExecutionBatchStage.hashOperationBatch(
      this.targets,
      this.values,
      this.callDatas,
      this.predecessor,
      this.salt
    );

    // operation was cancelled if it doesn't exist
    const exists = await timelock.isOperation(operationId);
    if (!exists) return ProposalStageStatus.TERMINATED;

    // if it does exist it should be in one of the following states
    // check isOperationReady before pending because pending is a super set of ready
    const ready = await timelock.isOperationReady(operationId);
    if (ready) return ProposalStageStatus.READY;
    const pending = await timelock.isOperationPending(operationId);
    if (pending) return ProposalStageStatus.PENDING;
    const done = await timelock.isOperationDone(operationId);
    if (done) return ProposalStageStatus.EXECUTED;

    throw new ProposalStageError(
      `Proposal exists in unexpected state: ${operationId}`,
      this.identifier,
      this.name
    );
  }

  public async execute(): Promise<void> {
    const timelock = ArbitrumTimelock__factory.connect(this.timelockAddress, this.signerOrProvider);
    const tx = await timelock.functions.executeBatch(
      this.targets,
      this.values,
      this.callDatas,
      this.predecessor,
      this.salt
    );

    await tx.wait();
  }

  public async getExecuteReceipt(): Promise<TransactionReceipt> {
    const timelock = ArbitrumTimelock__factory.connect(this.timelockAddress, this.signerOrProvider);
    const provider = getProvider(this.signerOrProvider);
    const operationId = await L2TimelockExecutionBatchStage.hashOperationBatch(
      this.targets,
      this.values,
      this.callDatas,
      this.predecessor,
      this.salt
    );
    const callExecutedFilter = timelock.filters.CallExecuted(operationId);
    const logs = await provider!.getLogs({
      fromBlock: 0,
      toBlock: "latest",
      ...callExecutedFilter,
    });

    if (logs.length !== 1) {
      throw new ProposalStageError(`Logs length not 1: ${logs.length}`, this.identifier, this.name);
    }

    return await provider!.getTransactionReceipt(logs[0].transactionHash);
  }

  public async getExecutionUrl(): Promise<string> {
    const execReceipt = await this.getExecuteReceipt();
    return `https://arbiscan.io/tx/${execReceipt.transactionHash}`;
  }
}

/**
 * When a outbox entry is ready for execution, execute it
 */
export class L1OutboxStage implements ProposalStage {
  public name: string = "L1OutboxStage";
  public readonly identifier: string;

  public constructor(
    public readonly l2ToL1TxEvent: EventArgs<NitroL2ToL1TransactionEvent>,
    public readonly l1SignerOrProvider: Signer | Provider,
    public readonly l2Provider: ethers.providers.Provider
  ) {
    this.identifier = keccak256(
      defaultAbiCoder.encode(
        ["address", "uint256", "uint256"],
        [l2ToL1TxEvent.destination, l2ToL1TxEvent.hash, l2ToL1TxEvent.position]
      )
    );
  }

  public static async extractStages(
    receipt: TransactionReceipt,
    l1SignerOrProvider: Signer | Provider,
    arbOneProvider: ethers.providers.Provider
  ): Promise<L1OutboxStage[]> {
    const l2Receipt = new L2TransactionReceipt(receipt);
    const l2ToL1Events =
      (await l2Receipt.getL2ToL1Events()) as EventArgs<NitroL2ToL1TransactionEvent>[];

    return l2ToL1Events.map((e) => new L1OutboxStage(e, l1SignerOrProvider, arbOneProvider));
  }

  public async status(): Promise<ProposalStageStatus> {
    const message = L2ToL1Message.fromEvent(this.l1SignerOrProvider, this.l2ToL1TxEvent);

    const status = await message.status(this.l2Provider);

    switch (status) {
      case L2ToL1MessageStatus.UNCONFIRMED:
        return ProposalStageStatus.PENDING;
      case L2ToL1MessageStatus.CONFIRMED:
        return ProposalStageStatus.READY;
      case L2ToL1MessageStatus.EXECUTED:
        return ProposalStageStatus.EXECUTED;
      default:
        throw new UnreachableCaseError(status);
    }
  }

  public async execute(): Promise<void> {
    if (!isSigner(this.l1SignerOrProvider)) throw new Error("Missing signer");
    const message = L2ToL1Message.fromEvent(this.l1SignerOrProvider, this.l2ToL1TxEvent);
    await (await message.execute(this.l2Provider)).wait();
  }

  public async getExecuteReceipt(): Promise<TransactionReceipt> {
    const event = this.l2ToL1TxEvent;

    const l2Network = await getL2Network(this.l2Provider);
    const provider = getProvider(this.l1SignerOrProvider);
    const outbox = Outbox__factory.connect(l2Network.ethBridge.outbox, provider!);
    const outboxTxFilter = outbox.filters.OutBoxTransactionExecuted(
      event.destination,
      event.caller
    );

    const allEvents = await provider!.getLogs({
      fromBlock: 0,
      toBlock: "latest",
      ...outboxTxFilter,
    });

    const outboxEvents = allEvents.filter((e) =>
      (
        outbox.interface.parseLog(e).args as OutBoxTransactionExecutedEvent["args"]
      ).transactionIndex.eq(event.position)
    );

    if (outboxEvents.length !== 1) {
      throw new ProposalStageError(
        `Outbox events length not 1: ${outboxEvents.length}`,
        this.identifier,
        this.name
      );
    }

    return provider!.getTransactionReceipt(outboxEvents[0].transactionHash);
  }

  public async getExecutionUrl(): Promise<string> {
    const execReceipt = await this.getExecuteReceipt();
    return `https://etherscan.io/tx/${execReceipt.transactionHash}`;
  }
}

abstract class L1TimelockExecutionStage {
  constructor(
    public readonly name: string,
    public readonly timelockAddress: string,
    public readonly l1SignerOrProvider: Signer | Provider,
    public readonly identifier: string
  ) {}

  public async status(): Promise<ProposalStageStatus> {
    const timelock = L1ArbitrumTimelock__factory.connect(
      this.timelockAddress,
      this.l1SignerOrProvider
    );

    // operation was cancelled if it doesn't exist
    const exists = await timelock.isOperation(this.identifier);
    if (!exists) return ProposalStageStatus.TERMINATED;

    // if it does exist it should be in one of the following states
    // check isOperationReady before pending because pending is a super set of ready
    const ready = await timelock.isOperationReady(this.identifier);
    if (ready) return ProposalStageStatus.READY;
    const pending = await timelock.isOperationPending(this.identifier);
    if (pending) return ProposalStageStatus.PENDING;
    const done = await timelock.isOperationDone(this.identifier);
    if (done) return ProposalStageStatus.EXECUTED;

    throw new ProposalStageError(
      `Proposal exists in unexpected state: ${this.identifier}`,
      this.identifier,
      this.name
    );
  }

  public async getExecutionValue(target: string, data: string): Promise<BigNumber | undefined> {
    const timelock = L1ArbitrumTimelock__factory.connect(
      this.timelockAddress,
      this.l1SignerOrProvider
    );
    const retryableMagic = await timelock.RETRYABLE_TICKET_MAGIC();
    if (target.toLowerCase() === retryableMagic.toLowerCase()) {
      const parsedData = defaultAbiCoder.decode(
        ["address", "address", "uint256", "uint256", "uint256", "bytes"],
        data
      );
      const inboxAddress = parsedData[0] as string;
      const innerValue = parsedData[2] as BigNumber;
      const innerGasLimit = parsedData[3] as BigNumber;
      const innerMaxFeePerGas = parsedData[4] as BigNumber;
      const innerData = parsedData[5] as string;
      const inbox = Inbox__factory.connect(inboxAddress, timelock.provider!);
      const submissionFee = await inbox.callStatic.calculateRetryableSubmissionFee(
        hexDataLength(innerData),
        0
      );

      // enough value to create a retryable ticket = submission fee + gas
      // the l2value needs to already be in the contract
      return submissionFee
        .mul(2) // add some leeway for the base fee to increase
        .add(innerGasLimit.mul(innerMaxFeePerGas))
        .add(innerValue);
    }
  }

  public async getExecuteReceipt(): Promise<TransactionReceipt> {
    const timelock = L1ArbitrumTimelock__factory.connect(
      this.timelockAddress,
      this.l1SignerOrProvider
    );
    const provider = getProvider(this.l1SignerOrProvider);
    const callExecutedFilter = timelock.filters.CallExecuted(this.identifier);

    const logs = await provider!.getLogs({
      fromBlock: 0,
      toBlock: "latest",
      ...callExecutedFilter,
    });

    if (logs.length < 1) {
      throw new ProposalStageError(
        `CallExecuted logs length not greater than 0: ${logs.length}`,
        this.identifier,
        this.name
      );
    }

    return await provider!.getTransactionReceipt(logs[0].transactionHash);
  }

  public async getExecutionUrl(): Promise<string> {
    const execReceipt = await this.getExecuteReceipt();
    return `https://etherscan.io/tx/${execReceipt.transactionHash}`;
  }
}

/**
 * When an l1 timelock period has passed, execute the proposal action
 */
export class L1TimelockExecutionSingleStage
  extends L1TimelockExecutionStage
  implements ProposalStage
{
  public constructor(
    timelockAddress: string,
    public readonly target: string,
    public readonly value: BigNumber,
    public readonly data: string,
    public readonly predecessor: string,
    public readonly salt: string,
    l1SignerOrProvider: Signer | Provider
  ) {
    super(
      "L1TimelockExecutionSingleStage",
      timelockAddress,
      l1SignerOrProvider,
      keccak256(
        defaultAbiCoder.encode(
          ["address", "uint256", "bytes", "bytes32", "bytes32"],
          [target, value, data, predecessor, salt]
        )
      )
    );
  }

  public static async extractStages(
    receipt: TransactionReceipt,
    l1SignerOrProvider: Signer | Provider
  ): Promise<L1TimelockExecutionSingleStage[]> {
    const timelockInterface = ArbitrumTimelock__factory.createInterface();
    const bridgeInterface = Bridge__factory.createInterface();
    const proposalStages: L1TimelockExecutionSingleStage[] = [];
    for (const log of receipt.logs) {
      if (log.topics.find((t) => t === bridgeInterface.getEventTopic("BridgeCallTriggered"))) {
        const bridgeCallTriggered = bridgeInterface.parseLog(log)
          .args as unknown as BridgeCallTriggeredEventObject;
        const funcSig = bridgeCallTriggered.data.slice(0, 10);

        const schedFunc =
          timelockInterface.functions["schedule(address,uint256,bytes,bytes32,bytes32,uint256)"];
        if (funcSig === timelockInterface.getSighash(schedFunc)) {
          const scheduleBatchData = L2TimelockExecutionBatchStage.decodeSchedule(
            bridgeCallTriggered.data
          );
          const operationId = L2TimelockExecutionBatchStage.hashOperation(
            scheduleBatchData.target,
            scheduleBatchData.value,
            scheduleBatchData.callData,
            scheduleBatchData.predecessor,
            scheduleBatchData.salt
          );
          const timelockAddress = L2TimelockExecutionBatchStage.findTimelockAddress(
            operationId,
            receipt.logs
          );
          if (!timelockAddress) {
            throw new Error(`Could not find timelock address for operation id ${operationId}`);
          }

          proposalStages.push(
            new L1TimelockExecutionSingleStage(
              timelockAddress,
              scheduleBatchData.target,
              scheduleBatchData.value,
              scheduleBatchData.callData,
              scheduleBatchData.predecessor,
              scheduleBatchData.salt,
              l1SignerOrProvider
            )
          );
        }
      }
    }

    return proposalStages;
  }

  public async execute(): Promise<void> {
    const timelock = L1ArbitrumTimelock__factory.connect(
      this.timelockAddress,
      this.l1SignerOrProvider
    );

    const l1Value = (await this.getExecutionValue(this.target, this.data)) || this.value;
    await (
      await timelock.functions.execute(
        this.target,
        this.value,
        this.data,
        this.predecessor,
        this.salt,
        { value: l1Value }
      )
    ).wait();
  }
}

/**
 * When an l1 timelock period has passed, execute the batch proposal action
 */
export class L1TimelockExecutionBatchStage
  extends L1TimelockExecutionStage
  implements ProposalStage
{
  public constructor(
    timelockAddress: string,
    public readonly targets: string[],
    public readonly values: BigNumber[],
    public readonly datas: string[],
    public readonly predecessor: string,
    public readonly salt: string,
    l1SignerOrProvider: Signer | Provider
  ) {
    super(
      "L1TimelockExecutionBatchStage",
      timelockAddress,
      l1SignerOrProvider,
      keccak256(
        defaultAbiCoder.encode(
          ["address[]", "uint256[]", "bytes[]", "bytes32", "bytes32"],
          [targets, values, datas, predecessor, salt]
        )
      )
    );
  }

  public static async extractStages(
    receipt: TransactionReceipt,
    l1SignerOrProvider: Signer | Provider
  ): Promise<L1TimelockExecutionBatchStage[]> {
    const timelockInterface = ArbitrumTimelock__factory.createInterface();
    const bridgeInterface = Bridge__factory.createInterface();
    const proposalStages: L1TimelockExecutionBatchStage[] = [];

    for (const log of receipt.logs) {
      if (log.topics.find((t) => t === bridgeInterface.getEventTopic("BridgeCallTriggered"))) {
        const bridgeCallTriggered = bridgeInterface.parseLog(log)
          .args as unknown as BridgeCallTriggeredEventObject;
        const funcSig = bridgeCallTriggered.data.slice(0, 10);
        const schedBatchFunc =
          timelockInterface.functions[
            "scheduleBatch(address[],uint256[],bytes[],bytes32,bytes32,uint256)"
          ];
        if (funcSig === timelockInterface.getSighash(schedBatchFunc)) {
          // find all the schedule batch events
          const scheduleBatchData = L2TimelockExecutionBatchStage.decodeScheduleBatch(
            bridgeCallTriggered.data
          );
          const operationId = L2TimelockExecutionBatchStage.hashOperationBatch(
            scheduleBatchData.targets,
            scheduleBatchData.values,
            scheduleBatchData.callDatas,
            scheduleBatchData.predecessor,
            scheduleBatchData.salt
          );
          const timelockAddress = L2TimelockExecutionBatchStage.findTimelockAddress(
            operationId,
            receipt.logs
          );
          if (!timelockAddress) {
            throw new Error(`Could not find timelock address for operation id ${operationId}`);
          }
          proposalStages.push(
            new L1TimelockExecutionBatchStage(
              timelockAddress,
              scheduleBatchData.targets,
              scheduleBatchData.values,
              scheduleBatchData.callDatas,
              scheduleBatchData.predecessor,
              scheduleBatchData.salt,
              l1SignerOrProvider
            )
          );
        }
      }
    }

    return proposalStages;
  }

  public async execute(): Promise<void> {
    const timelock = L1ArbitrumTimelock__factory.connect(
      this.timelockAddress,
      this.l1SignerOrProvider
    );

    const values = [];
    for (let index = 0; index < this.targets.length; index++) {
      values[index] =
        (await this.getExecutionValue(this.targets[index], this.datas[index])) ||
        this.values[index];
    }

    await (
      await timelock.functions.executeBatch(
        this.targets,
        this.values,
        this.datas,
        this.predecessor,
        this.salt,
        { value: values.reduce((a, b) => a.add(b), BigNumber.from(0)) }
      )
    ).wait();
  }
}

/**
 * When a retryable ticket has been created, manually execute it
 */
export class RetryableExecutionStage implements ProposalStage {
  public readonly identifier: string;
  public name: string = "RetryableExecutionStage";

  constructor(public readonly l1ToL2Message: L1ToL2MessageReader | L1ToL2MessageWriter) {
    this.identifier = l1ToL2Message.retryableCreationId;
  }

  public static async extractStages(
    receipt: TransactionReceipt,
    l2ProviderOrSigner: Provider | Signer
  ): Promise<RetryableExecutionStage[]> {
    const stages: RetryableExecutionStage[] = [];
    const l1Receipt = new L1TransactionReceipt(receipt);
    const l1ToL2Events = l1Receipt.getMessageEvents();
    let network;
    for (const e of l1ToL2Events.filter(
      (e) => e.bridgeMessageEvent.kind === InboxMessageKind.L1MessageType_submitRetryableTx
    )) {
      if (!network) {
        network = await getL2Network(l2ProviderOrSigner);
      }
      if (e.bridgeMessageEvent.inbox.toLowerCase() !== network.ethBridge.inbox.toLowerCase()) {
        continue;
      }
      const messageParser = new SubmitRetryableMessageDataParser();
      const inboxMessageData = messageParser.parse(e.inboxMessageEvent.data);
      const message = L1ToL2Message.fromEventComponents(
        l2ProviderOrSigner,
        network.chainID,
        e.bridgeMessageEvent.sender,
        e.inboxMessageEvent.messageNum,
        e.bridgeMessageEvent.baseFeeL1,
        inboxMessageData
      );

      stages.push(new RetryableExecutionStage(message));
    }

    return stages;
  }

  public async status(): Promise<ProposalStageStatus> {
    const msgStatus = await this.l1ToL2Message.status();

    switch (msgStatus) {
      case L1ToL2MessageStatus.CREATION_FAILED:
        throw new ProposalStageError("Retryable creation failed", this.identifier, this.name);
      case L1ToL2MessageStatus.EXPIRED:
        throw new ProposalStageError("Retryable ticket expired", this.identifier, this.name);
      case L1ToL2MessageStatus.FUNDS_DEPOSITED_ON_L2:
        return ProposalStageStatus.READY;
      case L1ToL2MessageStatus.NOT_YET_CREATED:
        return ProposalStageStatus.PENDING;
      case L1ToL2MessageStatus.REDEEMED:
        return ProposalStageStatus.EXECUTED;
    }
  }

  private isWriter(
    message: L1ToL2MessageReader | L1ToL2MessageWriter
  ): message is L1ToL2MessageWriter {
    return (message as L1ToL2MessageWriter).redeem != undefined;
  }

  public async execute(): Promise<void> {
    if (!this.isWriter(this.l1ToL2Message)) {
      throw new Error("Message is not a writer");
    }
    await (await this.l1ToL2Message.redeem()).wait();
  }

  public async getExecuteReceipt(): Promise<TransactionReceipt> {
    const redeemResult = await this.l1ToL2Message.getSuccessfulRedeem();

    if (redeemResult.status !== L1ToL2MessageStatus.REDEEMED) {
      throw new ProposalStageError(
        `Unexpected redeem result: ${redeemResult}`,
        this.identifier,
        this.name
      );
    }

    return redeemResult.l2TxReceipt;
  }

  public async getExecutionUrl(): Promise<string | undefined> {
    const execReceipt = await this.getExecuteReceipt();
    if (this.l1ToL2Message.chainId === 42161) {
      return `https://arbiscan.io/tx/${execReceipt.transactionHash}`;
    } else if (this.l1ToL2Message.chainId === 42170) {
      return `https://nova.arbiscan.io/tx/${execReceipt.transactionHash}`;
    } else {
      return undefined;
    }
  }
}<|MERGE_RESOLUTION|>--- conflicted
+++ resolved
@@ -33,11 +33,8 @@
   ProposalExecutedEventObject,
   ProposalQueuedEventObject,
 } from "../typechain-types/src/L2ArbitrumGovernor";
-<<<<<<< HEAD
 import { hasTimelock, hasVettingPeriod, getL1BlockNumberFromL2 } from "./utils";
 
-=======
->>>>>>> 24a52863
 type Provider = providers.Provider;
 
 export function isSigner(signerOrProvider: Signer | Provider): signerOrProvider is Signer {
