--- conflicted
+++ resolved
@@ -10,7 +10,7 @@
   RetryableExecutionStage,
   UnreachableCaseError,
   getProvider,
-  BaseGovernorExecuteStage
+  BaseGovernorExecuteStage,
 } from "./proposalStage";
 import { Signer } from "ethers";
 import { Provider, TransactionReceipt } from "@ethersproject/abstract-provider";
@@ -26,17 +26,8 @@
 
   public async extractStages(receipt: TransactionReceipt): Promise<ProposalStage[]> {
     return [
-<<<<<<< HEAD
       ...(await BaseGovernorExecuteStage.extractStages(receipt, this.arbOneSignerOrProvider)),
-      ...(await L2TimelockExecutionBatchStage.extractStages(
-        receipt,
-        this.arbOneSignerOrProvider,
-        this.startBlock
-      )),
-=======
-      ...(await GovernorQueueStage.extractStages(receipt, this.arbOneSignerOrProvider)),
       ...(await L2TimelockExecutionBatchStage.extractStages(receipt, this.arbOneSignerOrProvider)),
->>>>>>> 24a52863
       ...(await L1TimelockExecutionSingleStage.extractStages(receipt, this.l1SignerOrProvider)),
       ...(await L1TimelockExecutionBatchStage.extractStages(receipt, this.l1SignerOrProvider)),
       ...(await RetryableExecutionStage.extractStages(receipt, this.arbOneSignerOrProvider)),
