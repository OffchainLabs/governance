--- conflicted
+++ resolved
@@ -314,10 +314,7 @@
           _votingPeriod: 10,
           _minPeriodAfterQuorum: 1,
           _l2InitialSupplyRecipient: l2SignerAddr,
-<<<<<<< HEAD
-=======
           _l2EmergencySecurityCouncil: nineTwelthSecurityCouncil.address
->>>>>>> 1bce1ff7
         },
 
         { gasLimit: 30000000 }
