--- conflicted
+++ resolved
@@ -677,6 +677,27 @@
     );
     const formData = await proposal.formItUp();
 
+    const pipelineFactory = new RoundTripProposalPipelineFactory(
+      l2Signer,
+      l1Signer,
+      l2Signer
+    );
+
+    const proposalMonitor = new GovernorProposalMonitor(
+      l2GovernorContract.address,
+      l2Signer.provider!,
+      1000,
+      5,
+      await l2Signer.provider!.getBlockNumber(),
+      pipelineFactory
+    );
+    proposalMonitor.start().catch((e) => console.error(e));
+    proposalMonitor.on(GPMEventName.TRACKER_ERRORED, (e) => console.error(e));
+
+    const trackerEnd = new Promise<void>((resolve) =>
+      proposalMonitor.once(GPMEventName.TRACKER_ENDED, resolve)
+    );
+
     // send the proposal
     await (
       await l2Signer.sendTransaction({
@@ -708,19 +729,6 @@
         .connect(l2Signer)
         .castVote(formData.l2Gov.proposalId, 1)
     ).wait();
-
-    const arbOneGenerator = createRoundTripGenerator(
-      formData.l2Gov.proposalId,
-      formData.l2Gov.proposal.target,
-      BigNumber.from(formData.l2Gov.proposal.value),
-      formData.l2Gov.proposal.callData,
-      formData.l2Gov.proposal.description,
-      l2GovernorContract.address,
-      l2Signer,
-      l1Signer,
-      l2Signer
-    );
-    const stateManager = new ProposalStageManager(arbOneGenerator, 1000);
 
     const mineBlocksUntilComplete = async (completion: Promise<void>) => {
       return new Promise<void>(async (resolve, reject) => {
@@ -748,7 +756,7 @@
     const ethBal = await randWallet.connect(l1Deployer.provider!).getBalance();
     expect(ethBal.toNumber(), "Eth bal before").to.eq(0);
 
-    await mineBlocksUntilComplete(stateManager.run());
+    await mineBlocksUntilComplete(trackerEnd);
 
     const balAfter = (await testErc20.balanceOf(randWallet.address)).toNumber();
     expect(balAfter, "L1 balance after").to.eq(randWalletEnd);
@@ -765,17 +773,12 @@
     await fundL1(l1Signer, parseEther("1"));
     await fundL2(l2Signer, parseEther("1"));
 
-<<<<<<< HEAD
-    const { l1TimelockContract, l2GovernorContract, l1UpgradeExecutor } =
-      await deployGovernance(l1Deployer, l2Deployer, l2Signer);
-=======
     const {
       l2TokenContract,
       l1TimelockContract,
       l2GovernorContract,
       l2UpgradeExecutor,
     } = await deployGovernance(l1Deployer, l2Deployer, l2Signer);
->>>>>>> b4929bab
     // give some tokens to the governor contract
     const l2UpgraderBalanceStart = 13;
     const l2UpgraderBalanceEnd = 3;
@@ -832,6 +835,27 @@
     );
     const formData = await proposal.formItUp();
 
+    const pipelineFactory = new RoundTripProposalPipelineFactory(
+      l2Signer,
+      l1Signer,
+      l2Signer
+    );
+
+    const proposalMonitor = new GovernorProposalMonitor(
+      l2GovernorContract.address,
+      l2Signer.provider!,
+      1000,
+      5,
+      await l2Signer.provider!.getBlockNumber(),
+      pipelineFactory
+    );
+    proposalMonitor.start().catch((e) => console.error(e));
+    proposalMonitor.on(GPMEventName.TRACKER_ERRORED, (e) => console.error(e));
+
+    const trackerEnd = new Promise<void>((resolve) =>
+      proposalMonitor.once(GPMEventName.TRACKER_ENDED, resolve)
+    );
+
     // send the proposal
     await (
       await l2Signer.sendTransaction({
@@ -869,20 +893,6 @@
       await l2TokenContract.balanceOf(randWallet.address)
     ).toNumber();
     expect(bal, "Wallet balance before").to.eq(0);
-
-    const arbOneGenerator = createRoundTripGenerator(
-      formData.l2Gov.proposalId,
-      formData.l2Gov.proposal.target,
-      BigNumber.from(formData.l2Gov.proposal.value),
-      formData.l2Gov.proposal.callData,
-      formData.l2Gov.proposal.description,
-      l2GovernorContract.address,
-      l2Signer,
-      l1Signer,
-      l2Signer
-    );
-
-    const stateManager = new ProposalStageManager(arbOneGenerator, 1000);
 
     const mineBlocksUntilComplete = async (completion: Promise<void>) => {
       return new Promise<void>(async (resolve, reject) => {
@@ -912,7 +922,7 @@
     const ethBal = await randWallet.connect(l2Deployer.provider!).getBalance();
     expect(ethBal.toNumber(), "L2 Eth bal before").to.eq(0);
 
-    await mineBlocksUntilComplete(stateManager.run());
+    await mineBlocksUntilComplete(trackerEnd);
 
     const balanceAfter = await (
       await l2TokenContract.balanceOf(randWallet.address)
