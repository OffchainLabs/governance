import { expect } from "chai";
import {
  ArbitrumTimelock,
  ArbitrumTimelock__factory,
  FixedDelegateErc20Wallet__factory,
  L1ArbitrumTimelock,
  L1ArbitrumTimelock__factory,
  L1GovernanceFactory__factory,
  L2ArbitrumGovernor,
  L2ArbitrumGovernor__factory,
  L2ArbitrumToken__factory,
  L2GovernanceFactory__factory,
  ProxyAdmin__factory,
  TestUpgrade__factory,
  TransparentUpgradeableProxy__factory,
  UpgradeExecutor__factory,
} from "../typechain-types";
import { fundL1, fundL2, testSetup } from "./testSetup";
import { defaultAbiCoder } from "@ethersproject/abi";
import { BigNumber, constants, Signer, Wallet } from "ethers";
import { id, keccak256, parseEther } from "ethers/lib/utils";
import { DeployedEventObject as L1DeployedEventObject } from "../typechain-types/src/L1GovernanceFactory";
import { DeployedEventObject as L2DeployedEventObject } from "../typechain-types/src/L2GovernanceFactory";
import {
  Address,
  getL1Network,
  getL2Network,
  L1ToL2MessageStatus,
  L1TransactionReceipt,
  L2TransactionReceipt,
} from "@arbitrum/sdk";
import { ARB_SYS_ADDRESS } from "@arbitrum/sdk/dist/lib/dataEntities/constants";
import { ArbitrumProvider } from "@arbitrum/sdk/dist/lib/utils/arbProvider";
import { ArbSys__factory } from "@arbitrum/sdk/dist/lib/abi/factories/ArbSys__factory";
import { Inbox__factory } from "@arbitrum/sdk/dist/lib/abi/factories/Inbox__factory";
import { JsonRpcProvider } from "@ethersproject/providers";
import {
  createRoundTripGenerator,
  ProposalStageManager,
} from "../src-ts/proposalStage";

const wait = async (ms: number) => new Promise((res) => setTimeout(res, ms));

describe("Governor", function () {
  // wait for the proposal to start, we need to increase the l2's view of the l1 block number by 1
  const mineBlocksAndWaitForProposalState = async (
    l1Signer: Signer,
    l2Signer: Signer,
    l2GovernorContract: L2ArbitrumGovernor,
    proposalId: string,
    blockCount: number,
    state: number
  ) => {
    for (let index = 0; index < blockCount; index++) {
      await mineBlock(l1Signer);
      await mineBlock(l2Signer);
      if ((await l2GovernorContract.state(proposalId)) === state) break;
    }
  };

  interface L2GovConfig {
    readonly constitutionalGovernorAddr: string;
    readonly provider: JsonRpcProvider;
  }

  interface L1GovConfig {
    readonly timelockAddr: string;
    readonly provider: JsonRpcProvider;
  }

  interface UpgradeConfig {
    readonly upgradeExecutorAddr: string;
    readonly provider: JsonRpcProvider;
    readonly chainId: number;
  }

  interface UpgradePathConfig {
    readonly arbOneGovernorConfig: L2GovConfig;
    readonly l1Config: L1GovConfig;
    readonly upgradeConfig: UpgradeConfig;
  }

  class Proposal {
    constructor(
      public readonly upgradeAddr: string,
      public readonly upgradeValue: BigNumber,
      public readonly upgradeData: string,
      public readonly proposalDescription: string,
      public readonly pathConfig: UpgradePathConfig
    ) {}

    public async formItUp() {
      // start from the upgrade executor
      // the upgrade should have the function `upgrade` on it that accepts a single
      // arg "bytes memory data"
      const descriptionHash = id(this.proposalDescription);

      // the upgrade contract itself
      const upgradeTo = this.upgradeAddr;
      const upgradeCallData = this.upgradeData;
      const upgradeValue = this.upgradeValue;

      // the upgrade executor
      const iUpgradeExecutor = UpgradeExecutor__factory.createInterface();
      const upgradeExecutorCallData = iUpgradeExecutor.encodeFunctionData(
        "execute",
        [upgradeTo, upgradeCallData]
      );
      const upgradeExecutorTo =
        this.pathConfig.upgradeConfig.upgradeExecutorAddr;
      const upgradeExecutorValue = upgradeValue;

      // the l1 timelock
      const l1TimelockTo = this.pathConfig.l1Config.timelockAddr;
      const l1Timelock = L1ArbitrumTimelock__factory.connect(
        l1TimelockTo,
        this.pathConfig.l1Config.provider
      );
      const minDelay = await l1Timelock.getMinDelay();

      const inbox = await (async () => {
        try {
          const l2Network = await getL2Network(
            this.pathConfig.upgradeConfig.chainId
          );
          return l2Network.ethBridge.inbox;
        } catch (err) {
          // just check this is an expected l1 chain id and throw if not
          await getL1Network(this.pathConfig.upgradeConfig.chainId);
          return null;
        }
      })();

      let l1To: string, l1Data: string, l1Value: BigNumber;
      if (inbox) {
        l1To = await l1Timelock.RETRYABLE_TICKET_MAGIC();
        l1Data = defaultAbiCoder.encode(
          ["address", "address", "uint256", "uint256", "uint256", "bytes"],
<<<<<<< HEAD
          [
            inbox,
            upgradeExecutorTo,
            upgradeExecutorValue,
            0,
            0,
            upgradeExecutorCallData,
          ]
=======
          [inbox, upgradeExecutorTo, 0, 0, 0, upgradeExecutorCallData]
>>>>>>> c9ea05fd
        );
        // this value gets ignored from xchain upgrades
        l1Value = BigNumber.from(0);
      } else {
        l1To = upgradeExecutorTo;
        l1Data = upgradeExecutorCallData;
        l1Value = upgradeExecutorValue;
      }

      const l1TImelockScheduleCallData =
        l1Timelock.interface.encodeFunctionData("schedule", [
          l1To,
          l1Value,
          l1Data,
          constants.HashZero,
          descriptionHash,
          minDelay,
        ]);
      const l1OpId = await l1Timelock.callStatic.hashOperation(
        l1To,
        l1Value,
        l1Data,
        constants.HashZero,
        descriptionHash
      );
      const l1TimelockExecuteCallData = l1Timelock.interface.encodeFunctionData(
        "execute",
<<<<<<< HEAD
        [l1To, l1Value, l1Data, constants.HashZero, descriptionHash]
=======
        [l1To, 0, l1Data, constants.HashZero, descriptionHash]
>>>>>>> c9ea05fd
      );
      const l1TimelockValue = l1Value;

      const iArbSys = ArbSys__factory.createInterface();
      const proposalCallData = iArbSys.encodeFunctionData("sendTxToL1", [
        l1TimelockTo,
        l1TImelockScheduleCallData,
      ]);

      const arbGovInterface = L2ArbitrumGovernor__factory.createInterface();
      const proposeTo =
        this.pathConfig.arbOneGovernorConfig.constitutionalGovernorAddr;
      const proposeData = arbGovInterface.encodeFunctionData("propose", [
        [ARB_SYS_ADDRESS],
        [0],
        [proposalCallData],
        this.proposalDescription,
      ]);

      const l2OpId = await l1Timelock.callStatic.hashOperationBatch(
        [ARB_SYS_ADDRESS],
        [0],
        [proposalCallData],
        constants.HashZero,
        descriptionHash
      );

      const proposalId = keccak256(
        defaultAbiCoder.encode(
          ["address[]", "uint256[]", "bytes[]", "bytes32"],
          [[ARB_SYS_ADDRESS], [0], [proposalCallData], descriptionHash]
        )
      );

      const queueCallData = arbGovInterface.encodeFunctionData("queue", [
        [ARB_SYS_ADDRESS],
        [0],
        [proposalCallData],
        this.proposalDescription,
      ]);

      const l2ExecuteCallData = arbGovInterface.encodeFunctionData("execute", [
        [ARB_SYS_ADDRESS],
        [0],
        [proposalCallData],
        this.proposalDescription,
      ]);

      return {
        l2Gov: {
          proposalId: proposalId,
          proposal: {
            target: ARB_SYS_ADDRESS,
            value: 0,
            callData: proposalCallData,
            description: this.proposalDescription,
          },
          operationId: l2OpId,
          propose: {
            to: proposeTo,
            data: proposeData,
          },
          queue: {
            to: proposeTo,
            data: queueCallData,
          },
          execute: {
            to: proposeTo,
            data: l2ExecuteCallData,
          },
        },
        l1Gov: {
          operationId: l1OpId,
          retryableDataLength: (upgradeExecutorCallData.length - 2) / 2,
          execute: {
            to: l1TimelockTo,
            data: l1TimelockExecuteCallData,
            value: l1TimelockValue,
          },
        },
      };
    }
  }

  const deployGovernance = async (
    l1Deployer: Signer,
    l2Deployer: Signer,
    l2Signer: Signer
  ) => {
    const initialSupply = parseEther("1");
    const l1TimeLockDelay = 5;
    const l2TimeLockDelay = 7;
    const l2SignerAddr = await l2Signer.getAddress();
    // we use a non zero dummy address for the l1 token
    // it doesnt exist yet but we plan to upgrade the l2 token contract add this address
    const l1TokenAddress = "0x0000000000000000000000000000000000000001";
    const sevenSecurityCouncil = Wallet.createRandom();
    const nineTwelthSecurityCouncil = Wallet.createRandom();

    const timelockLogic = await new ArbitrumTimelock__factory(
      l2Deployer
    ).deploy();
    const governorLogic = await new L2ArbitrumGovernor__factory(
      l2Deployer
    ).deploy();
    const fixedDelegateLogic = await new FixedDelegateErc20Wallet__factory(
      l2Deployer
    ).deploy();
    const l2TokenLogic = await new L2ArbitrumToken__factory(
      l2Deployer
    ).deploy();
    const upgradeExecutor = await new UpgradeExecutor__factory(
      l2Deployer
    ).deploy();

    // deploy L2
    const l2GovernanceFac = await new L2GovernanceFactory__factory(
      l2Deployer
    ).deploy(
      timelockLogic.address,
      governorLogic.address,
      timelockLogic.address,
      fixedDelegateLogic.address,
      governorLogic.address,
      l2TokenLogic.address,
      upgradeExecutor.address
    );
    const l2GovDeployReceipt = await (
      await l2GovernanceFac.deployStep1(
        {
          _l2MinTimelockDelay: l2TimeLockDelay,
          _l2TokenInitialSupply: initialSupply,
          _upgradeProposer: sevenSecurityCouncil.address,
          _coreQuorumThreshold: 5,
          _l1Token: l1TokenAddress,
          _treasuryQuorumThreshold: 3,
          _proposalThreshold: 100,
          _votingDelay: 10,
          _votingPeriod: 10,
          _minPeriodAfterQuorum: 1,
          _l2InitialSupplyRecipient: l2SignerAddr,
          _l2EmergencySecurityCouncil: nineTwelthSecurityCouncil.address,
        },

        { gasLimit: 30000000 }
      )
    ).wait();

    const l2DeployResult = l2GovDeployReceipt.events?.filter(
      (e) => e.topics[0] === l2GovernanceFac.interface.getEventTopic("Deployed")
    )[0].args as unknown as L2DeployedEventObject;

    // deploy L1
    const l1SecurityCouncil = Wallet.createRandom();
    const l2Network = await getL2Network(l2Deployer);
    const l1UpgradeExecutorLogic = await new UpgradeExecutor__factory(
      l1Deployer
    ).deploy();
    const l1GovernanceFac = await new L1GovernanceFactory__factory(
      l1Deployer
    ).deploy();
    const l1GovDeployReceipt = await (
      await l1GovernanceFac.deployStep2(
        l1UpgradeExecutorLogic.address,
        l1TimeLockDelay,
        l2Network.ethBridge.inbox,
        l2DeployResult.coreTimelock,
        l1SecurityCouncil.address
      )
    ).wait();
    const l1DeployResult = l1GovDeployReceipt.events?.filter(
      (e) => e.topics[0] === l1GovernanceFac.interface.getEventTopic("Deployed")
    )[0].args as unknown as L1DeployedEventObject;

    // after deploying transfer ownership of the upgrader to the l1 contract
    const l2UpgradeExecutor = UpgradeExecutor__factory.connect(
      l2DeployResult.executor,
      l2Deployer.provider!
    );
    const l1TimelockAddress = new Address(l1DeployResult.timelock);
    const aliasedL1Timelock = l1TimelockAddress.applyAlias().value;
    await l2GovernanceFac.deployStep3(aliasedL1Timelock);

    // return contract objects
    const l2TokenContract = L2ArbitrumToken__factory.connect(
      l2DeployResult.token,
      l2Deployer.provider!
    );
    const l2TimelockContract = ArbitrumTimelock__factory.connect(
      l2DeployResult.coreTimelock,
      l2Deployer.provider!
    );
    const l2GovernorContract = L2ArbitrumGovernor__factory.connect(
      l2DeployResult.coreGoverner,
      l2Deployer.provider!
    );
    const l2ProxyAdmin = ProxyAdmin__factory.connect(
      l2DeployResult.proxyAdmin,
      l2Deployer.provider!
    );

    const l1TimelockContract = L1ArbitrumTimelock__factory.connect(
      l1DeployResult.timelock,
      l1Deployer.provider!
    );
    const l1UpgradeExecutor = UpgradeExecutor__factory.connect(
      l1DeployResult.executor,
      l1Deployer.provider!
    );
    const l1ProxyAdmin = ProxyAdmin__factory.connect(
      l1DeployResult.proxyAdmin,
      l1Deployer.provider!
    );

    expect(
      await l2TokenContract.callStatic.delegates(l2SignerAddr),
      "L2 signer delegate before"
    ).to.eq(constants.AddressZero);
    await (
      await l2TokenContract.connect(l2Signer).delegate(l2SignerAddr)
    ).wait();
    expect(
      await l2TokenContract.callStatic.delegates(l2SignerAddr),
      "L2 signer delegate after"
    ).to.eq(l2SignerAddr);

    // mine some blocks to ensure that the votes are available for the previous block
    // make sure to mine at least 2 l1 block
    const arbProvider = new ArbitrumProvider(
      l2Deployer.provider! as JsonRpcProvider
    );
    const blockStart = await arbProvider.getBlock("latest");
    while (true) {
      const blockNext = await arbProvider.getBlock("latest");
      await wait(1000);
      await mineBlock(l1Deployer);
      await mineBlock(l2Deployer);
      if (blockNext.l1BlockNumber - blockStart.l1BlockNumber > 5) break;
    }

    return {
      l2TokenContract,
      l2TimelockContract,
      l2GovernorContract,
      l2UpgradeExecutor,
      l2ProxyAdmin,
      l1TimelockContract,
      l1UpgradeExecutor,
      l1ProxyAdmin,
    };
  };

  const proposeAndExecuteL2 = async (
    l2TimelockContract: ArbitrumTimelock,
    l2GovernorContract: L2ArbitrumGovernor,
    l1Deployer: Signer,
    l2Deployer: Signer,
    l2Signer: Signer,
    proposalSuccess: () => Promise<Boolean>,
    propFormed?: Awaited<ReturnType<Proposal["formItUp"]>>
  ) => {
    const propFormedNonEmpty = propFormed!;
    await (
      await l2Signer.sendTransaction({
        to: propFormedNonEmpty.l2Gov.propose.to,
        data: propFormedNonEmpty.l2Gov.propose.data,
      })
    ).wait();

    const proposalId = propFormedNonEmpty.l2Gov.proposalId;
    const proposalVotes = await l2GovernorContract.proposalVotes(proposalId);
    expect(proposalVotes, "Proposal exists").to.not.be.undefined;

    const l2VotingDelay = await l2GovernorContract.votingDelay();
    await mineBlocksAndWaitForProposalState(
      l1Deployer,
      l2Deployer,
      l2GovernorContract,
      proposalId,
      l2VotingDelay.toNumber(),
      1
    );
    // vote on the proposal
    expect(
      await (
        await l2GovernorContract.proposalVotes(proposalId)
      ).forVotes.toString(),
      "Votes before"
    ).to.eq("0");
    await (
      await l2GovernorContract.connect(l2Signer).castVote(proposalId, 1)
    ).wait();
    expect(
      await (await l2GovernorContract.proposalVotes(proposalId)).forVotes.gt(0),
      "Votes after"
    ).to.be.true;

    // wait for proposal to be in success state
    const l2VotingPeriod = (await l2GovernorContract.votingPeriod()).toNumber();
    await mineBlocksAndWaitForProposalState(
      l1Deployer,
      l2Deployer,
      l2GovernorContract,
      proposalId,
      l2VotingPeriod,
      4
    );

    // queue the proposal
    await (
      await l2Signer.sendTransaction({
        to: propFormedNonEmpty.l2Gov.queue.to,
        data: propFormedNonEmpty.l2Gov.queue.data,
      })
    ).wait();

    const l2TimelockDelay = (await l2TimelockContract.getMinDelay()).toNumber();
    const start = Date.now();
    await mineBlocksAndWaitForProposalState(
      l1Deployer,
      l2Deployer,
      l2GovernorContract,
      proposalId,
      l2TimelockDelay,
      5
    );
    const end = Date.now();

    const opIdBatch = propFormedNonEmpty.l2Gov.operationId;
    while (!(await l2TimelockContract.isOperationReady(opIdBatch))) {
      await mineBlock(l1Deployer);
      await mineBlock(l2Deployer);
      await wait(1000);
    }

    const executionTx = await (
      await l2Signer.sendTransaction({
        to: propFormedNonEmpty.l2Gov.execute.to,
        data: propFormedNonEmpty.l2Gov.execute.data,
      })
    ).wait();
    expect(await proposalSuccess(), "Proposal not executed successfully").to.be
      .true;
    return executionTx;
  };

  const execL1Component = async (
    l1Deployer: Signer,
    l2Deployer: Signer,
    l1Signer: Signer,
    l2Signer: Signer,
    l1TimelockContract: L1ArbitrumTimelock,
    l2Tx: L2TransactionReceipt,
    proposalSuccess: () => Promise<boolean>,
    crossChain: boolean,
    propForm?: Awaited<ReturnType<Proposal["formItUp"]>>
  ) => {
    const propFormNonEmpty = propForm!;
    const l2ToL1Messages = await l2Tx.getL2ToL1Messages(l1Signer);
    const withdrawMessage = await l2ToL1Messages[0];

    const state = { mining: true };
    await Promise.race([
      mineUntilStop(l1Deployer, state),
      mineUntilStop(l2Deployer, state),
      withdrawMessage.waitUntilReadyToExecute(l2Signer.provider!),
    ]);
    state.mining = false;

    await (await withdrawMessage.execute(l2Deployer.provider!)).wait();

    await wait(5000);

    const opId = propFormNonEmpty.l1Gov.operationId;
    while (true) {
      await mineBlock(l1Signer);
      await mineBlock(l2Signer);
      if (await l1TimelockContract.isOperationReady(opId)) break;
      await wait(1000);
    }

    // execute the proposal
    let value = BigNumber.from(0);
    if (crossChain) {
      const l2Network = await getL2Network(l2Deployer);
      const inbox = Inbox__factory.connect(
        l2Network.ethBridge.inbox,
        l1Deployer.provider!
      );
      const submissionFee =
        await inbox.callStatic.calculateRetryableSubmissionFee(
          propFormNonEmpty.l1Gov.retryableDataLength,
          0
        );
      value = submissionFee.mul(2);
    }

    const tx = await l1Signer.sendTransaction({
      to: propFormNonEmpty.l1Gov.execute.to,
      data: propFormNonEmpty.l1Gov.execute.data,
      value: value,
    });

    const rec = await tx.wait();

    expect(await proposalSuccess(), "L1 proposal success").to.be.true;

    return rec;
  };

  it("L2-L1 monitoring value", async () => {
    const { l1Signer, l2Signer, l1Deployer, l2Deployer } = await testSetup();
    await fundL1(l1Signer, parseEther("1"));
    await fundL2(l2Signer, parseEther("1"));

    const { l1TimelockContract, l2GovernorContract, l1UpgradeExecutor } =
      await deployGovernance(l1Deployer, l2Deployer, l2Signer);
    // give some tokens to the governor contract
    const l1UpgraderBalanceStart = 11;
    const l1TimelockBalanceEnd = 6;
    const randWalletEnd = l1UpgraderBalanceStart - l1TimelockBalanceEnd;
    const randWallet = Wallet.createRandom();

    // deploy a dummy token onto L1
    const erc20Impl = await (
      await new L2ArbitrumToken__factory(l1Deployer).deploy()
    ).deployed();
    const proxyAdmin = await (
      await new ProxyAdmin__factory(l1Deployer).deploy()
    ).deployed();
    const testErc20 = L2ArbitrumToken__factory.connect(
      (
        await (
          await new TransparentUpgradeableProxy__factory(l1Deployer).deploy(
            erc20Impl.address,
            proxyAdmin.address,
            "0x"
          )
        ).deployed()
      ).address,
      l1Deployer
    );
    const addrOne = "0x0000000000000000000000000000000000000001";
    await (
      await testErc20.initialize(
        addrOne,
        parseEther("2"),
        await l1Deployer.getAddress()
      )
    ).wait();

    // send some tokens to the l1 timelock
    await (
      await testErc20.transfer(
        l1UpgradeExecutor.address,
        l1UpgraderBalanceStart
      )
    ).wait();
    expect(
      (await testErc20.balanceOf(l1UpgradeExecutor.address)).toNumber(),
      "Upgrader balance start"
    ).to.eq(l1UpgraderBalanceStart);

    const transferUpgrade = await new TestUpgrade__factory(l1Deployer).deploy();
    const transferValue = BigNumber.from(10);
    const transferExecution = transferUpgrade.interface.encodeFunctionData(
      "upgradeWithValue",
      [
        testErc20.address,
        randWallet.address,
        randWalletEnd,
        randWallet.address,
        transferValue,
      ]
    );

    const proposalString = "Prop2.2: Test transfer tokens and value on L1";
    const proposal = new Proposal(
      transferUpgrade.address,
      transferValue,
      transferExecution,
      proposalString,
      {
        arbOneGovernorConfig: {
          constitutionalGovernorAddr: l2GovernorContract.address,
          provider: l2Deployer.provider! as JsonRpcProvider,
        },
        l1Config: {
          provider: l1Deployer.provider! as JsonRpcProvider,
          timelockAddr: l1TimelockContract.address,
        },
        upgradeConfig: {
          chainId: await l1Signer.getChainId(),
          provider: l2Deployer.provider! as JsonRpcProvider,
          upgradeExecutorAddr: l1UpgradeExecutor.address,
        },
      }
    );
    const formData = await proposal.formItUp();

    // send the proposal
    await (
      await l2Signer.sendTransaction({
        to: formData.l2Gov.propose.to,
        data: formData.l2Gov.propose.data,
      })
    ).wait();

    // wait a while then cast a vote
    const l2VotingDelay = await l2GovernorContract.votingDelay();
    await mineBlocksAndWaitForProposalState(
      l1Deployer,
      l2Deployer,
      l2GovernorContract,
      formData.l2Gov.proposalId,
      l2VotingDelay.toNumber(),
      1
    );
    await (
      await l2GovernorContract
        .connect(l2Signer)
        .castVote(formData.l2Gov.proposalId, 1)
    ).wait();

    const arbOneGenerator = createRoundTripGenerator(
      formData.l2Gov.proposalId,
      formData.l2Gov.proposal.target,
      BigNumber.from(formData.l2Gov.proposal.value),
      formData.l2Gov.proposal.callData,
      formData.l2Gov.proposal.description,
      l2GovernorContract.address,
      l2Signer,
      l1Signer,
      l2Signer
    );
    const stateManager = new ProposalStageManager(arbOneGenerator, 1000);

    const mineBlocksUntilComplete = async (completion: Promise<void>) => {
      return new Promise<void>(async (resolve, reject) => {
        let mining = true;
        completion
          .then(() => {
            mining = false;
            resolve();
          })
          .catch((a) => {
            mining = false;
            reject(a);
          });

        while (mining) {
          await mineBlock(l1Signer);
          await mineBlock(l2Signer);
          await wait(500);
        }
      });
    };

    const bal = (await testErc20.balanceOf(randWallet.address)).toNumber();
    expect(bal).to.eq(0);
    const ethBal = await randWallet.connect(l1Deployer.provider!).getBalance();
    expect(ethBal.toNumber(), "Eth bal before").to.eq(0);

    await mineBlocksUntilComplete(stateManager.run());

    const balAfter = (await testErc20.balanceOf(randWallet.address)).toNumber();
    expect(balAfter, "L1 balance after").to.eq(randWalletEnd);
    const ethBalAfter = await randWallet
      .connect(l1Deployer.provider!)
      .getBalance();
    expect(ethBalAfter.toString(), "L1 Eth bal after").to.eq(
      transferValue.toString()
    );
  }).timeout(360000);

  it("L2-L1-L2 monitoring value", async () => {
    const { l1Signer, l2Signer, l1Deployer, l2Deployer } = await testSetup();
    await fundL1(l1Signer, parseEther("1"));
    await fundL2(l2Signer, parseEther("1"));

    const {
      l2TokenContract,
      l1TimelockContract,
      l2GovernorContract,
      l2UpgradeExecutor,
    } = await deployGovernance(l1Deployer, l2Deployer, l2Signer);
    // give some tokens to the governor contract
    const l2UpgraderBalanceStart = 13;
    const l2UpgraderBalanceEnd = 3;
    const randWalletEnd = l2UpgraderBalanceStart - l2UpgraderBalanceEnd;
    const randWallet = Wallet.createRandom();

    // send some tokens to the forwarder
    await (
      await l2TokenContract
        .connect(l2Signer)
        .transfer(l2UpgradeExecutor.address, l2UpgraderBalanceStart)
    ).wait();
    expect(
      (await l2TokenContract.balanceOf(l2UpgradeExecutor.address)).toNumber(),
      "Upgrader balance start"
    ).to.eq(l2UpgraderBalanceStart);

    // create a proposal for transfering tokens to rand wallet
    const transferUpgrade = await new TestUpgrade__factory(l2Deployer).deploy();
    const transferValue = BigNumber.from(11);
    const transferExecution = transferUpgrade.interface.encodeFunctionData(
      "upgradeWithValue",
      [
        l2TokenContract.address,
        randWallet.address,
        randWalletEnd,
        randWallet.address,
        transferValue,
      ]
    );

    const proposalString = "Prop6: Test transfer tokens on round trip";
    const l2Network = await getL2Network(l2Deployer);
    const proposal = new Proposal(
      transferUpgrade.address,
      transferValue,
      transferExecution,
      proposalString,
      {
        arbOneGovernorConfig: {
          constitutionalGovernorAddr: l2GovernorContract.address,
          provider: l2Deployer.provider! as JsonRpcProvider,
        },
        l1Config: {
          provider: l1Deployer.provider! as JsonRpcProvider,
          timelockAddr: l1TimelockContract.address,
        },
        upgradeConfig: {
          chainId: l2Network.chainID,
          provider: l2Deployer.provider! as JsonRpcProvider,
          upgradeExecutorAddr: l2UpgradeExecutor.address,
        },
      }
    );
    const formData = await proposal.formItUp();

    // send the proposal
    await (
      await l2Signer.sendTransaction({
        to: formData.l2Gov.propose.to,
        data: formData.l2Gov.propose.data,
      })
    ).wait();

    // wait a while then cast a vote
    const l2VotingDelay = await l2GovernorContract.votingDelay();
    await mineBlocksAndWaitForProposalState(
      l1Deployer,
      l2Deployer,
      l2GovernorContract,
      formData.l2Gov.proposalId,
      l2VotingDelay.toNumber(),
      1
    );
    await (
      await l2GovernorContract
        .connect(l2Signer)
        .castVote(formData.l2Gov.proposalId, 1)
    ).wait();

    // check the balance is 0 to start
    const bal = (
      await l2TokenContract.balanceOf(randWallet.address)
    ).toNumber();
    expect(bal, "Wallet balance before").to.eq(0);

    const arbOneGenerator = createRoundTripGenerator(
      formData.l2Gov.proposalId,
      formData.l2Gov.proposal.target,
      BigNumber.from(formData.l2Gov.proposal.value),
      formData.l2Gov.proposal.callData,
      formData.l2Gov.proposal.description,
      l2GovernorContract.address,
      l2Signer,
      l1Signer,
      l2Signer
    );

    const stateManager = new ProposalStageManager(arbOneGenerator, 1000);

    const mineBlocksUntilComplete = async (completion: Promise<void>) => {
      return new Promise<void>(async (resolve, reject) => {
        let mining = true;
        completion
          .then(() => {
            mining = false;
            resolve();
          })
          .catch((a) => {
            mining = false;
            reject(a);
          });

        while (mining) {
          await mineBlock(l1Signer);
          await mineBlock(l2Signer);
          await wait(500);
        }
      });
    };

    const balanceBefore = await (
      await l2TokenContract.balanceOf(randWallet.address)
    ).toNumber();
    expect(balanceBefore, "rand balance before").to.eq(0);
    const ethBal = await randWallet.connect(l2Deployer.provider!).getBalance();
    expect(ethBal.toNumber(), "L2 Eth bal before").to.eq(0);

    await mineBlocksUntilComplete(stateManager.run());

    const balanceAfter = await (
      await l2TokenContract.balanceOf(randWallet.address)
    ).toNumber();
    expect(balanceAfter, "balance after").to.eq(randWalletEnd);
    const ethBalAfter = await randWallet
      .connect(l2Deployer.provider!)
      .getBalance();
    expect(ethBalAfter.toString(), "L2 Eth bal after").to.eq(
      transferValue.toString()
    );
  }).timeout(360000);

  it("L2-L1 monitoring", async () => {
    const { l1Signer, l2Signer, l1Deployer, l2Deployer } = await testSetup();
    await fundL1(l1Signer, parseEther("1"));
    await fundL2(l2Signer, parseEther("1"));

    const { l1TimelockContract, l2GovernorContract, l1UpgradeExecutor } =
      await deployGovernance(l1Deployer, l2Deployer, l2Signer);
    // give some tokens to the governor contract
    const l1UpgraderBalanceStart = 11;
    const l1TimelockBalanceEnd = 6;
    const randWalletEnd = l1UpgraderBalanceStart - l1TimelockBalanceEnd;
    const randWallet = Wallet.createRandom();

    // deploy a dummy token onto L1
    const erc20Impl = await (
      await new L2ArbitrumToken__factory(l1Deployer).deploy()
    ).deployed();
    const proxyAdmin = await (
      await new ProxyAdmin__factory(l1Deployer).deploy()
    ).deployed();
    const testErc20 = L2ArbitrumToken__factory.connect(
      (
        await (
          await new TransparentUpgradeableProxy__factory(l1Deployer).deploy(
            erc20Impl.address,
            proxyAdmin.address,
            "0x"
          )
        ).deployed()
      ).address,
      l1Deployer
    );
    const addrOne = "0x0000000000000000000000000000000000000001";
    await (
      await testErc20.initialize(
        addrOne,
        parseEther("2"),
        await l1Deployer.getAddress()
      )
    ).wait();

    // send some tokens to the l1 timelock
    await (
      await testErc20.transfer(
        l1UpgradeExecutor.address,
        l1UpgraderBalanceStart
      )
    ).wait();
    expect(
      (await testErc20.balanceOf(l1UpgradeExecutor.address)).toNumber(),
      "Upgrader balance start"
    ).to.eq(l1UpgraderBalanceStart);

    const transferUpgrade = await new TestUpgrade__factory(l1Deployer).deploy();
    const transferExecution = transferUpgrade.interface.encodeFunctionData(
      "upgrade",
      [testErc20.address, randWallet.address, randWalletEnd]
    );

    const proposalString = "Prop2.1: Test transfer tokens on L1";
    const proposal = new Proposal(
      transferUpgrade.address,
      BigNumber.from(0),
      transferExecution,
      proposalString,
      {
        arbOneGovernorConfig: {
          constitutionalGovernorAddr: l2GovernorContract.address,
          provider: l2Deployer.provider! as JsonRpcProvider,
        },
        l1Config: {
          provider: l1Deployer.provider! as JsonRpcProvider,
          timelockAddr: l1TimelockContract.address,
        },
        upgradeConfig: {
          chainId: await l1Signer.getChainId(),
          provider: l2Deployer.provider! as JsonRpcProvider,
          upgradeExecutorAddr: l1UpgradeExecutor.address,
        },
      }
    );
    const formData = await proposal.formItUp();

    // send the proposal
    await (
      await l2Signer.sendTransaction({
        to: formData.l2Gov.propose.to,
        data: formData.l2Gov.propose.data,
      })
    ).wait();

    // wait a while then cast a vote
    const l2VotingDelay = await l2GovernorContract.votingDelay();
    await mineBlocksAndWaitForProposalState(
      l1Deployer,
      l2Deployer,
      l2GovernorContract,
      formData.l2Gov.proposalId,
      l2VotingDelay.toNumber(),
      1
    );
    await (
      await l2GovernorContract
        .connect(l2Signer)
        .castVote(formData.l2Gov.proposalId, 1)
    ).wait();

    const arbOneGenerator = createRoundTripGenerator(
      formData.l2Gov.proposalId,
      formData.l2Gov.proposal.target,
      BigNumber.from(formData.l2Gov.proposal.value),
      formData.l2Gov.proposal.callData,
      formData.l2Gov.proposal.description,
      l2GovernorContract.address,
      l2Signer,
      l1Signer,
      l2Signer
    );
    const stateManager = new ProposalStageManager(arbOneGenerator, 1000);

    const mineBlocksUntilComplete = async (completion: Promise<void>) => {
      return new Promise<void>(async (resolve, reject) => {
        let mining = true;
        completion
          .then(() => {
            mining = false;
            resolve();
          })
          .catch((a) => {
            mining = false;
            reject(a);
          });

        while (mining) {
          await mineBlock(l1Signer);
          await mineBlock(l2Signer);
          await wait(500);
        }
      });
    };

    const bal = (await testErc20.balanceOf(randWallet.address)).toNumber();
    expect(bal).to.eq(0);

    await mineBlocksUntilComplete(stateManager.run());

    const balAfter = (await testErc20.balanceOf(randWallet.address)).toNumber();
    expect(balAfter, "L1 balance after").to.eq(randWalletEnd);

    return true;
  }).timeout(360000);

  it("L2-L1-L2 monitoring", async () => {
    const { l1Signer, l2Signer, l1Deployer, l2Deployer } = await testSetup();
    await fundL1(l1Signer, parseEther("1"));
    await fundL2(l2Signer, parseEther("1"));

    const {
      l2TokenContract,
      l1TimelockContract,
      l2GovernorContract,
      l2UpgradeExecutor,
    } = await deployGovernance(l1Deployer, l2Deployer, l2Signer);
    // give some tokens to the governor contract
    const l2UpgraderBalanceStart = 13;
    const l2UpgraderBalanceEnd = 3;
    const randWalletEnd = l2UpgraderBalanceStart - l2UpgraderBalanceEnd;
    const randWallet = Wallet.createRandom();

    // send some tokens to the forwarder
    await (
      await l2TokenContract
        .connect(l2Signer)
        .transfer(l2UpgradeExecutor.address, l2UpgraderBalanceStart)
    ).wait();
    expect(
      (await l2TokenContract.balanceOf(l2UpgradeExecutor.address)).toNumber(),
      "Upgrader balance start"
    ).to.eq(l2UpgraderBalanceStart);

    // create a proposal for transfering tokens to rand wallet
    const transferUpgrade = await new TestUpgrade__factory(l2Deployer).deploy();
    const transferExecution = transferUpgrade.interface.encodeFunctionData(
      "upgrade",
      [l2TokenContract.address, randWallet.address, randWalletEnd]
    );

    const proposalString = "Prop6: Test transfer tokens on round trip";
    const l2Network = await getL2Network(l2Deployer);
    const proposal = new Proposal(
      transferUpgrade.address,
      BigNumber.from(0),
      transferExecution,
      proposalString,
      {
        arbOneGovernorConfig: {
          constitutionalGovernorAddr: l2GovernorContract.address,
          provider: l2Deployer.provider! as JsonRpcProvider,
        },
        l1Config: {
          provider: l1Deployer.provider! as JsonRpcProvider,
          timelockAddr: l1TimelockContract.address,
        },
        upgradeConfig: {
          chainId: l2Network.chainID,
          provider: l2Deployer.provider! as JsonRpcProvider,
          upgradeExecutorAddr: l2UpgradeExecutor.address,
        },
      }
    );
    const formData = await proposal.formItUp();

    // send the proposal
    await (
      await l2Signer.sendTransaction({
        to: formData.l2Gov.propose.to,
        data: formData.l2Gov.propose.data,
      })
    ).wait();

    // wait a while then cast a vote
    const l2VotingDelay = await l2GovernorContract.votingDelay();
    await mineBlocksAndWaitForProposalState(
      l1Deployer,
      l2Deployer,
      l2GovernorContract,
      formData.l2Gov.proposalId,
      l2VotingDelay.toNumber(),
      1
    );
    await (
      await l2GovernorContract
        .connect(l2Signer)
        .castVote(formData.l2Gov.proposalId, 1)
    ).wait();

    // check the balance is 0 to start
    const bal = (
      await l2TokenContract.balanceOf(randWallet.address)
    ).toNumber();
    expect(bal, "Wallet balance before").to.eq(0);

    const arbOneGenerator = createRoundTripGenerator(
      formData.l2Gov.proposalId,
      formData.l2Gov.proposal.target,
      BigNumber.from(formData.l2Gov.proposal.value),
      formData.l2Gov.proposal.callData,
      formData.l2Gov.proposal.description,
      l2GovernorContract.address,
      l2Signer,
      l1Signer,
      l2Signer
    );

    const stateManager = new ProposalStageManager(arbOneGenerator, 1000);

    const mineBlocksUntilComplete = async (completion: Promise<void>) => {
      return new Promise<void>(async (resolve, reject) => {
        let mining = true;
        completion
          .then(() => {
            mining = false;
            resolve();
          })
          .catch((a) => {
            mining = false;
            reject(a);
          });

        while (mining) {
          await mineBlock(l1Signer);
          await mineBlock(l2Signer);
          await wait(500);
        }
      });
    };

    const balanceBefore = await (
      await l2TokenContract.balanceOf(randWallet.address)
    ).toNumber();
    expect(balanceBefore, "rand balance before").to.eq(0);

    await mineBlocksUntilComplete(stateManager.run());

    const balanceAfter = await (
      await l2TokenContract.balanceOf(randWallet.address)
    ).toNumber();
    expect(balanceAfter, "balance after").to.eq(randWalletEnd);
  }).timeout(360000);

  it("L2-L1 proposal", async () => {
    const { l1Signer, l2Signer, l1Deployer, l2Deployer } = await testSetup();
    await fundL1(l1Signer, parseEther("1"));
    await fundL2(l2Signer, parseEther("1"));

    const {
      l2TimelockContract,
      l1TimelockContract,
      l2GovernorContract,
      l1UpgradeExecutor,
    } = await deployGovernance(l1Deployer, l2Deployer, l2Signer);
    // give some tokens to the governor contract
    const l1UpgraderBalanceStart = 11;
    const l1TimelockBalanceEnd = 6;
    const randWalletEnd = l1UpgraderBalanceStart - l1TimelockBalanceEnd;
    const randWallet = Wallet.createRandom();

    // deploy a dummy token onto L1
    const erc20Impl = await (
      await new L2ArbitrumToken__factory(l1Deployer).deploy()
    ).deployed();
    const proxyAdmin = await (
      await new ProxyAdmin__factory(l1Deployer).deploy()
    ).deployed();
    const testErc20 = L2ArbitrumToken__factory.connect(
      (
        await (
          await new TransparentUpgradeableProxy__factory(l1Deployer).deploy(
            erc20Impl.address,
            proxyAdmin.address,
            "0x"
          )
        ).deployed()
      ).address,
      l1Deployer
    );
    const addrOne = "0x0000000000000000000000000000000000000001";
    await (
      await testErc20.initialize(
        addrOne,
        parseEther("2"),
        await l1Deployer.getAddress()
      )
    ).wait();

    // send some tokens to the l1 timelock
    await (
      await testErc20.transfer(
        l1UpgradeExecutor.address,
        l1UpgraderBalanceStart
      )
    ).wait();
    expect(
      (await testErc20.balanceOf(l1UpgradeExecutor.address)).toNumber(),
      "Upgrader balance start"
    ).to.eq(l1UpgraderBalanceStart);

    // create a proposal for transfering tokens to rand wallet
    const transferUpgrade = await new TestUpgrade__factory(l1Deployer).deploy();
    const transferExecution = transferUpgrade.interface.encodeFunctionData(
      "upgrade",
      [testErc20.address, randWallet.address, randWalletEnd]
    );
    const proposalString = "Prop2: Test transfer tokens on L1";
    const proposal = new Proposal(
      transferUpgrade.address,
      BigNumber.from(0),
      transferExecution,
      proposalString,
      {
        arbOneGovernorConfig: {
          constitutionalGovernorAddr: l2GovernorContract.address,
          provider: l2Deployer.provider! as JsonRpcProvider,
        },
        l1Config: {
          provider: l1Deployer.provider! as JsonRpcProvider,
          timelockAddr: l1TimelockContract.address,
        },
        upgradeConfig: {
          chainId: await l1Signer.getChainId(),
          provider: l2Deployer.provider! as JsonRpcProvider,
          upgradeExecutorAddr: l1UpgradeExecutor.address,
        },
      }
    );
    const formData = await proposal.formItUp();

    expect(
      (await testErc20.balanceOf(randWallet.address)).toNumber(),
      "Wallet balance before"
    ).to.eq(0);

    const proposalSuccess = async () => {
      return true;
    };

    const executionTx = await proposeAndExecuteL2(
      l2TimelockContract,
      l2GovernorContract,
      l1Deployer,
      l2Deployer,
      l2Signer,
      proposalSuccess,
      formData
    );

    const l2Transaction = new L2TransactionReceipt(executionTx);
    // check the balance is 0 to start
    const bal = (await testErc20.balanceOf(randWallet.address)).toNumber();
    expect(bal).to.eq(0);

    // it should be non zero at the end
    const l1ProposalSuccess = async () => {
      const balAfter = (
        await testErc20.balanceOf(randWallet.address)
      ).toNumber();
      expect(balAfter, "L1 balance after").to.eq(randWalletEnd);

      return true;
    };

    await execL1Component(
      l1Deployer,
      l2Deployer,
      l1Signer,
      l2Signer,
      l1TimelockContract,
      l2Transaction,
      l1ProposalSuccess,
      false,
      formData
    );
  }).timeout(360000);

  it("L2-L1-L2 proposal", async () => {
    const { l1Signer, l2Signer, l1Deployer, l2Deployer } = await testSetup();
    await fundL1(l1Signer, parseEther("1"));
    await fundL2(l2Signer, parseEther("1"));

    const {
      l2TokenContract,
      l2TimelockContract,
      l1TimelockContract,
      l2GovernorContract,
      l2UpgradeExecutor,
    } = await deployGovernance(l1Deployer, l2Deployer, l2Signer);
    // give some tokens to the governor contract
    const l2UpgraderBalanceStart = 13;
    const l2UpgraderBalanceEnd = 3;
    const randWalletEnd = l2UpgraderBalanceStart - l2UpgraderBalanceEnd;
    const randWallet = Wallet.createRandom();

    // send some tokens to the forwarder
    await (
      await l2TokenContract
        .connect(l2Signer)
        .transfer(l2UpgradeExecutor.address, l2UpgraderBalanceStart)
    ).wait();
    expect(
      (await l2TokenContract.balanceOf(l2UpgradeExecutor.address)).toNumber(),
      "Upgrader balance start"
    ).to.eq(l2UpgraderBalanceStart);

    // create a proposal for transfering tokens to rand wallet

    const transferUpgrade = await new TestUpgrade__factory(l2Deployer).deploy();
    const transferExecution = transferUpgrade.interface.encodeFunctionData(
      "upgrade",
      [l2TokenContract.address, randWallet.address, randWalletEnd]
    );
    const proposalString = "Prop3: Test transfer tokens on round trip";
    const l2Network = await getL2Network(l2Deployer);
    const proposal = new Proposal(
      transferUpgrade.address,
      BigNumber.from(0),
      transferExecution,
      proposalString,
      {
        arbOneGovernorConfig: {
          constitutionalGovernorAddr: l2GovernorContract.address,
          provider: l2Deployer.provider! as JsonRpcProvider,
        },
        l1Config: {
          provider: l1Deployer.provider! as JsonRpcProvider,
          timelockAddr: l1TimelockContract.address,
        },
        upgradeConfig: {
          chainId: l2Network.chainID,
          provider: l2Deployer.provider! as JsonRpcProvider,
          upgradeExecutorAddr: l2UpgradeExecutor.address,
        },
      }
    );
    const formData = await proposal.formItUp();

    // check the balance is 0 to start
    const bal = (
      await l2TokenContract.balanceOf(randWallet.address)
    ).toNumber();
    expect(bal, "Wallet balance before").to.eq(0);
    const proposalSuccess = async () => {
      return true;
    };

    const executionTx = await proposeAndExecuteL2(
      l2TimelockContract,
      l2GovernorContract,
      l1Deployer,
      l2Deployer,
      l2Signer,
      proposalSuccess,
      formData
    );

    const l2Transaction = new L2TransactionReceipt(executionTx);

    // it should be non zero at the end
    const l1ProposalSuccess = async () => {
      return true;
    };

    const l1Rec = new L1TransactionReceipt(
      await execL1Component(
        l1Deployer,
        l2Deployer,
        l1Signer,
        l2Signer,
        l1TimelockContract,
        l2Transaction,
        l1ProposalSuccess,
        true,
        formData
      )
    );

    const balanceBefore = await (
      await l2TokenContract.balanceOf(randWallet.address)
    ).toNumber();
    expect(balanceBefore, "rand balance before").to.eq(0);
    const messages = await l1Rec.getL1ToL2Messages(l2Signer);
    const status = await messages[0].waitForStatus();

    expect(status.status, "Funds deposited on L2").to.eq(
      L1ToL2MessageStatus.FUNDS_DEPOSITED_ON_L2
    );

    const manualRedeem = await messages[0].redeem();
    await manualRedeem.wait();
    const redeemStatus = await messages[0].waitForStatus();
    expect(redeemStatus.status, "Redeem").to.eq(L1ToL2MessageStatus.REDEEMED);

    const balanceAfter = await (
      await l2TokenContract.balanceOf(randWallet.address)
    ).toNumber();
    expect(balanceAfter, "balance after").to.eq(randWalletEnd);
  }).timeout(360000);

  const mineUntilStop = async (miner: Signer, state: { mining: boolean }) => {
    while (state.mining) {
      await mineBlock(miner);
      await wait(15000);
    }
  };

  const mineBlock = async (signer: Signer) => {
    await (
      await signer.sendTransaction({ to: await signer.getAddress(), value: 0 })
    ).wait();
  };
});<|MERGE_RESOLUTION|>--- conflicted
+++ resolved
@@ -136,7 +136,6 @@
         l1To = await l1Timelock.RETRYABLE_TICKET_MAGIC();
         l1Data = defaultAbiCoder.encode(
           ["address", "address", "uint256", "uint256", "uint256", "bytes"],
-<<<<<<< HEAD
           [
             inbox,
             upgradeExecutorTo,
@@ -145,9 +144,6 @@
             0,
             upgradeExecutorCallData,
           ]
-=======
-          [inbox, upgradeExecutorTo, 0, 0, 0, upgradeExecutorCallData]
->>>>>>> c9ea05fd
         );
         // this value gets ignored from xchain upgrades
         l1Value = BigNumber.from(0);
@@ -175,11 +171,7 @@
       );
       const l1TimelockExecuteCallData = l1Timelock.interface.encodeFunctionData(
         "execute",
-<<<<<<< HEAD
         [l1To, l1Value, l1Data, constants.HashZero, descriptionHash]
-=======
-        [l1To, 0, l1Data, constants.HashZero, descriptionHash]
->>>>>>> c9ea05fd
       );
       const l1TimelockValue = l1Value;
 
