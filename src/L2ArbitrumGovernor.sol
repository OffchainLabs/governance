--- conflicted
+++ resolved
@@ -11,16 +11,6 @@
 import "@openzeppelin/contracts-upgradeable/proxy/utils/Initializable.sol";
 import "@openzeppelin/contracts-upgradeable/access/OwnableUpgradeable.sol";
 
-<<<<<<< HEAD
-// CHRIS: TODO: proposalThreshold should use custom calculation?
-// CHRIS: TODO: What is timelock conttroller vs timelockcontrollercompound?
-// TODO: should we use GovernorPreventLateQuorumUpgradeable?
-// CHRIS: TODO: check the inheritance tree
-// CHRIS: TODO: should governance be able to set the executor?
-// GovernorTimelockCompoundUpgradeable is the only updator we didnt override
-
-=======
->>>>>>> 247e9cbb
 /// @title  L2ArbitrumGovernor
 /// @notice Governance controls for the Arbitrum DAO
 /// @dev    Standard CompBravo compatible governor with some special functionality to avoid counting
@@ -33,11 +23,8 @@
     GovernorVotesUpgradeable,
     GovernorTimelockControlUpgradeable,
     GovernorVotesQuorumFractionUpgradeable,
-<<<<<<< HEAD
+    GovernorPreventLateQuorumUpgradeable,
     OwnableUpgradeable
-=======
-    GovernorPreventLateQuorumUpgradeable
->>>>>>> 247e9cbb
 {
     /// @notice address for which votes will not be counted toward quorum
     /// @dev    A portion of the Arbitrum tokebs will be held by entities (eg the treasury) that
@@ -78,12 +65,8 @@
         __GovernorVotes_init(_token);
         __GovernorTimelockControl_init(_timelock);
         __GovernorVotesQuorumFraction_init(_quorumNumerator);
-<<<<<<< HEAD
+        __GovernorPreventLateQuorum_init(_minPeriodAfterQuorum);
         _transferOwnership(_owner);
-=======
-        __GovernorPreventLateQuorum_init(_minPeriodAfterQuorum);
-        l2Executor = _l2Executor;
->>>>>>> 247e9cbb
     }
 
     /// @notice Allows the owner to make calls from the governor
