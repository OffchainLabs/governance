--- conflicted
+++ resolved
@@ -35,10 +35,7 @@
     ///         addresses which is not counted when calculating quorum
     ///         Example address that should be excluded: DAO treasury, foundation, unclaimed tokens,
     ///         burned tokens and swept (see TokenDistributor) tokens.
-<<<<<<< HEAD
-=======
     ///         Note that Excluded Address is a readable name with no code of PK associated with it, and thus can't vote. 
->>>>>>> ecb7ea81
     address public constant EXCLUDE_ADDRESS = address(0xA4b86);
     address public l2Executor;
 
@@ -66,14 +63,8 @@
         __GovernorSettings_init(_votingDelay, _votingPeriod, _proposalThreshold);
         __GovernorCompatibilityBravo_init();
         __GovernorVotes_init(_token);
-<<<<<<< HEAD
-        __GovernorSettings_init(_votingDelay, _votingPeriod, _proposalThreshold);
-        __GovernorVotesQuorumFraction_init(_quorumNumerator);
-        __GovernorTimelockControl_init(_timelock);
-=======
         __GovernorTimelockControl_init(_timelock);
         __GovernorVotesQuorumFraction_init(_quorumNumerator);
->>>>>>> ecb7ea81
         l2Executor = _l2Executor;
     }
 
@@ -92,11 +83,7 @@
         return token.getPastTotalSupply(blockNumber) - token.getPastVotes(EXCLUDE_ADDRESS, blockNumber);
     }
 
-<<<<<<< HEAD
-    /// @notice Calculates the quorum size, exludes token delegated to the exclude address
-=======
     /// @notice Calculates the quorum size, excludes token delegated to the exclude address
->>>>>>> ecb7ea81
     function quorum(uint256 blockNumber)
         public
         view
@@ -106,8 +93,6 @@
         return getPastCirculatingSupply(blockNumber) * quorumNumerator(blockNumber) / quorumDenominator();
     }
 
-<<<<<<< HEAD
-=======
 
     /// @notice Update L2 executor address. Only callable by governance.
     function setL2Executor(address _l2Executor) public onlyGovernance {
@@ -115,7 +100,6 @@
     }
 
     // @notice Votes required for proposal.
->>>>>>> ecb7ea81
     function proposalThreshold()
         public
         view
