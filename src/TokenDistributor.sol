--- conflicted
+++ resolved
@@ -13,15 +13,6 @@
 ///         storage, since calldata uses L1 gas.
 ///         After construction do the following
 ///         1. transfer tokens to this contract
-<<<<<<< HEAD
-///         2. setClaimPeriod - set the period during which users can claim
-///         3. setRecipients - called as many times as required to set all the recipients
-contract TokenDistributor is Ownable {
-    /// @notice Token to be distributed
-    IERC20VotesUpgradeable public immutable token;
-    /// @notice address to receive tokens that were not claimed
-    address payable public unclaimedTokensReciever;
-=======
 ///         2. setRecipients - called as many times as required to set all the recipients
 ///         3. transferOwnership - the ownership of the contract should be transferred to a new owner (eg DAO) after all recipients have been set
 contract TokenDistributor is Ownable {
@@ -29,20 +20,13 @@
     IERC20VotesUpgradeable public immutable token;
     /// @notice Address to receive tokens that were not claimed
     address payable public sweepReceiver;
->>>>>>> 6bcd7e1f
     /// @notice amount of tokens that can be claimed by address
     mapping(address => uint256) public claimableTokens;
     /// @notice Total amount of tokens claimable by recipients of this contract
     uint256 public totalClaimable;
-<<<<<<< HEAD
-    /// @notice block number at which claiming starts
-    uint256 public immutable claimPeriodStart;
-    /// @notice block number at which claiming ends
-=======
     /// @notice Block number at which claiming starts
     uint256 public immutable claimPeriodStart;
     /// @notice Block number at which claiming ends
->>>>>>> 6bcd7e1f
     uint256 public immutable claimPeriodEnd;
 
     /// @notice Range of blocks in which claiming may happen
@@ -71,36 +55,11 @@
         require(_claimPeriodStart > block.number, "TokenDistributor: start should be in the future");
         require(_claimPeriodEnd > _claimPeriodStart, "TokenDistributor: start should be before end");
 
-<<<<<<< HEAD
-    constructor(
-        IERC20VotesUpgradeable _token,
-        address payable _unclaimedTokensReciever,
-        address _owner,
-        uint256 _claimPeriodStart,
-        uint256 _claimPeriodEnd
-    ) Ownable() {
-        // CHRIS: TODO: we should standardise error messages - use custom errors?
-        require(address(_token) != address(0), "TokenDistributor: ZERO_TOKEN");
-        require(_unclaimedTokensReciever != address(0), "TokenDistributor: ZERO_UNCLAIMED_RECEIVER");
-        require(_owner != address(0), "TokenDistributor: ZERO_OWNER");
-        require(_claimPeriodStart > block.number, "TokenDistributor: start should be in the future");
-        require(_claimPeriodEnd > _claimPeriodStart, "TokenDistributor: start should be before end");
-
-        token = _token;
-        unclaimedTokensReciever = _unclaimedTokensReciever;
-        claimPeriodStart = _claimPeriodStart;
-        claimPeriodEnd = _claimPeriodEnd;
-        _transferOwnership(_owner);
-
-        // CHRIS: TODO: is this necessary? we can see it from the args...
-        emit UnclaimedTokensRecieverSet(_unclaimedTokensReciever);
-=======
         token = _token;
         sweepReceiver = _sweepReceiver;
         claimPeriodStart = _claimPeriodStart;
         claimPeriodEnd = _claimPeriodEnd;
         _transferOwnership(_owner);
->>>>>>> 6bcd7e1f
     }
 
     /// @notice Allows owner to update address of sweep receiver
@@ -122,11 +81,8 @@
         require(_recipients.length == _claimableAmount.length, "TokenDistributor: invalid array length");
         uint256 sum = totalClaimable;
         for (uint256 i = 0; i < _recipients.length; i++) {
-<<<<<<< HEAD
-=======
             // sanity check that the address being set is consistent
             // if for some reason the owner made an error they can still set the address to zero in order to correct it
->>>>>>> 6bcd7e1f
             require(claimableTokens[_recipients[i]] == 0, "TokenDistributor: recipient already set");
             claimableTokens[_recipients[i]] = _claimableAmount[i];
             emit CanClaim(_recipients[i], _claimableAmount[i]);
@@ -140,15 +96,8 @@
         totalClaimable = sum;
     }
 
-<<<<<<< HEAD
-    // CHRIS: TODO: the docs in this file really need updating
-
-    /// @notice allows a token recipient to claim their tokens and delegate them in a single call
-    /// @dev different implementations may handle validation/fail delegateBySig differently. here a OZ v4.6.0 impl is assumed
-=======
     /// @notice Claim and delegate in a single call
     /// @dev Different implementations may handle validation/fail delegateBySig differently. here a OZ v4.6.0 impl is assumed
->>>>>>> 6bcd7e1f
     /// @dev delegateBySig by OZ does not support `IERC1271`, so smart contract wallets should not use this method
     /// @dev delegateBySig is used so that the token contract doesn't need to contain any claiming functionality
     function claimAndDelegate(address delegatee, uint256 expiry, uint8 v, bytes32 r, bytes32 s) external {
@@ -161,34 +110,9 @@
         // for a failed transaction. If using this function on a network that allows front running consider
         // modifying it to put the delegateBySig in a try/catch and rethrow for all errors that aren't "nonce invalid"
         token.delegateBySig(delegatee, 0, expiry, v, r, s);
-<<<<<<< HEAD
-
-        // CHRIS: TODO: write a comment on why it's not necessary to worry about front running
-
-        // try token.delegateBySig(delegatee, 0, expiry, v, r, s) {}
-        // catch Error(string memory reason) {
-        //     if (keccak256(abi.encodePacked(reason)) != keccak256(abi.encodePacked("ERC20Votes: invalid nonce"))) {
-        //         revert(reason);
-        //     }
-        // }
-
-        // // ensure that delegation did take place
-        // // CHRIS: TODO: docs on why we need to do this
-        require(token.delegates(msg.sender) == delegatee, "TokenDistributor: delegate failed");
-
-        // CHRIS: TODO: maybe just do known risks
-        // CHRIS: TODO: should we check that the claimer is also the signer?
-        // CHRIS: TODO: there's a potential DOS here where someone is annoying be making delegate claims on behalf of someone else
-        // CHRIS: TODO: result is their claimAndDelegate will fail? and they'll have to do normal delegation
-        // CHRIS: TODO: could get round this by doing a try/catch on the actual delegation but this would be dangerous because we may fuck up the actual delegation
-        // CHRIS: TODO: better to do front end where we can actually check if the user has delegated?
-        // CHRIS: TODO: we want to stop people stealing the sig.. we could further wrap it up? nope, they can always unwrap
-        // CHRIS: TODO: basically nothing we can do about this since the nonce will already have been used
-=======
         // ensure that delegation did take place, this is just a sanity check that ensures the signature
         // matched to the sender who was claiming. It helps to detect errors in forming signatures
         require(token.delegates(msg.sender) == delegatee, "TokenDistributor: delegate failed");
->>>>>>> 6bcd7e1f
     }
 
     /// @notice Sends any unclaimed funds to the sweep reciever once the claiming period is over
@@ -196,26 +120,11 @@
         require(block.number >= claimPeriodEnd, "TokenDistributor: not ended");
         uint256 leftovers = token.balanceOf(address(this));
         require(leftovers != 0, "TokenDistributor: no leftovers");
-<<<<<<< HEAD
-        require(token.transfer(unclaimedTokensReciever, leftovers), "TokenDistributor: fail token transfer");
-
-        emit Swept(leftovers);
-
-        if (address(this).balance > 0) {
-            // this address shouldn't hold any eth. but if it does, we transfer eth using an
-            // explicit call to make sure the receiver's fallback function is triggered
-            (bool success,) = unclaimedTokensReciever.call{value: address(this).balance}("");
-
-            // if this fails, we continue regardless and funds will be transfered through self destruct
-        }
-        // no funds should be sent because of previous step (unless the contract doesnt have a payable fallback func)
-=======
         
         require(token.transfer(sweepReceiver, leftovers), "TokenDistributor: fail token transfer");
 
         emit Swept(leftovers);
 
->>>>>>> 6bcd7e1f
         // contract is destroyed to clean up storage
         selfdestruct(payable(sweepReceiver));
     }
@@ -223,10 +132,6 @@
     /// @notice Allows a recipient to claim their tokens
     /// @dev Can only be called during the claim period
     function claim() public {
-<<<<<<< HEAD
-        // CHRIS: TODO: could these error messages be better?
-=======
->>>>>>> 6bcd7e1f
         require(block.number >= claimPeriodStart, "TokenDistributor: claim not started");
         require(block.number < claimPeriodEnd, "TokenDistributor: claim ended");
 
