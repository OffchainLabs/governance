--- conflicted
+++ resolved
@@ -28,14 +28,11 @@
         address _l2TokenLogic,
         uint256 _l2TokenInitialSupply,
         address _l2TokenOwner,
+        address[] memory _circulatingVotesExcludeList,
         address _l2TimeLockLogic,
         address _l2GovernorLogic,
-<<<<<<< HEAD
-        address[] memory _circulatingVotesExcludeList
-=======
         address _l2UpgradeExecutorLogic,
         address _l2UpgradeExecutorInitialOwner
->>>>>>> 3929ccfc
     )
         external
         returns (
@@ -62,13 +59,8 @@
         // CHRIS: TODO: in both this and the L1gov fac
         proxyAdmin = new ProxyAdmin();
 
-<<<<<<< HEAD
-        token = deployToken(proxyAdmin, _l2TokenLogic);
-        token.initialize(_l1TokenAddress, _initialSupply, _owner, _circulatingVotesExcludeList);
-=======
         token = deployToken(proxyAdmin, l2TokenLogic);
-        token.initialize(l1TokenAddress, l2TokenInitialSupply, l2TokenOwner);
->>>>>>> 3929ccfc
+        token.initialize(l1TokenAddress, l2TokenInitialSupply, l2TokenOwner, _circulatingVotesExcludeList);
 
         timelock = deployTimelock(proxyAdmin, l2TimeLockLogic);
         // CHRIS: TODO: can we remove this?
