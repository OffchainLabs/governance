// SPDX-License-Identifier: Apache-2.0
pragma solidity 0.8.16;

import "./L2ArbitrumToken.sol";
import "./L2ArbitrumGovernor.sol";
import "./ArbitrumTimelock.sol";
import "./TreasuryGovTimelock.sol";
import "./UpgradeExecutor.sol";

import "@openzeppelin/contracts/proxy/transparent/TransparentUpgradeableProxy.sol";
import "@openzeppelin/contracts/proxy/transparent/ProxyAdmin.sol";

/// @title Factory contract that deploys the L2 components for Arbitrum governance

struct ConstructorParams {
    uint256 _l2MinTimelockDelay;
    address _l1Token;
    uint256 _l2TokenInitialSupply;
    address _l2TokenOwner;
    address[2] _l2UpgradeExecutors; // DG: TODO should be security council and l1 timelock alias?
    uint256 _votingPeriod;
    uint256 _votingDelay;
    uint256 _coreQuorumThreshold;
    uint256 _treasuryQuorumThreshold;
    uint256 _proposalThreshold;
    uint64 _minPeriodAfterQuorum;
}

struct DeployCoreParams {
    uint256 _l2MinTimelockDelay;
    address _l1Token;
    uint256 _l2TokenInitialSupply;
    address _l2TokenOwner;
    address[2] _l2UpgradeExecutors;
    uint256 _votingPeriod;
    uint256 _votingDelay;
    uint256 _coreQuorumThreshold;
    uint256 _treasuryQuorumThreshold;
    uint256 _proposalThreshold;
    uint64 _minPeriodAfterQuorum;
    address _l2CoreTimelockLogic;
    address _l2CoreGovernorLogic;
    address _l2TreasuryGovernorLogic;
    address _l2UpgradeExecutorLogic;
    address _l2TokenLogic;
    address _proxyAdminLogic;
}

struct DeployTreasuryParams {
    ProxyAdmin _proxyAdmin;
    L2ArbitrumToken _token;
    address _l2TreasuryGovernorLogic;
    address payable _coreGov;
    address _executor;
    uint256 _votingPeriod;
    uint256 _votingDelay;
    uint256 _treasuryQuorumThreshold;
    uint256 _proposalThreshold;
    uint64 _minPeriodAfterQuorum;
}

contract L2GovernanceFactory {
    event Deployed(
        L2ArbitrumToken token,
        ArbitrumTimelock coreTimelock,
        L2ArbitrumGovernor coreGoverner,
        L2ArbitrumGovernor treasuryGoverner,
        ArbitrumTimelock treasuryTimelock,
        ProxyAdmin proxyAdmin,
        UpgradeExecutor executor
    );

    constructor(ConstructorParams memory params) {
        address tokenLogic = address(new L2ArbitrumToken());
        address coreGovernerLogic = address(new L2ArbitrumGovernor());
        address treasuryGovernerLogic = address(new L2ArbitrumGovernor());
        address upgradeExecutorLogic = address(new UpgradeExecutor());
        address coreTimeLockLogic = address(new ArbitrumTimelock());
        // CHRIS: TODO: we dont want the owner of the proxy admin to be this address!
        // CHRIS: TODO: make sure to transfer it out
        // CHRIS: TODO: in both this and the L1gov fac
        address proxyAdminLogic = address(new ProxyAdmin());

        deploy(
            DeployCoreParams({
                _l2MinTimelockDelay: params._l2MinTimelockDelay,
                _l1Token: params._l1Token,
                _l2TokenInitialSupply: params._l2TokenInitialSupply,
                _l2TokenOwner: params._l2TokenOwner,
                _l2UpgradeExecutors: params._l2UpgradeExecutors,
                _votingPeriod: params._votingPeriod,
                _votingDelay: params._votingDelay,
                _coreQuorumThreshold: params._coreQuorumThreshold,
                _treasuryQuorumThreshold: params._treasuryQuorumThreshold,
                _proposalThreshold: params._proposalThreshold,
                _minPeriodAfterQuorum: params._minPeriodAfterQuorum,
                _l2CoreTimelockLogic: coreTimeLockLogic,
                _l2CoreGovernorLogic: coreGovernerLogic,
                _l2TreasuryGovernorLogic: treasuryGovernerLogic,
                _l2UpgradeExecutorLogic: upgradeExecutorLogic,
                _l2TokenLogic: tokenLogic,
                _proxyAdminLogic: proxyAdminLogic
            })
        );
    }

    // CHRIS: TODO: make this whole thing ownable? we want to avoid the missing steps, but that's not an issue right

    function deploy(DeployCoreParams memory params)
        internal
        returns (
            L2ArbitrumToken token,
            L2ArbitrumGovernor coreGov,
            ArbitrumTimelock coreTimelock,
            ProxyAdmin proxyAdmin,
            UpgradeExecutor executor
        )
    {
        // DG TODO:  does this make sense?
        ProxyAdmin proxyAdmin = ProxyAdmin(params._proxyAdminLogic);
        token = deployToken(proxyAdmin, params._l2TokenLogic);
        token.initialize(params._l1Token, params._l2TokenInitialSupply, params._l2TokenOwner);

        coreTimelock = deployTimelock(proxyAdmin, params._l2CoreTimelockLogic);
        // CHRIS: TODO: can we remove this?
        {
            address[] memory proposers;
            address[] memory executors;
            coreTimelock.initialize(params._l2MinTimelockDelay, proposers, executors);
        }
        executor = deployUpgradeExecutor(proxyAdmin, params._l2UpgradeExecutorLogic);
<<<<<<< HEAD
        executor.initialize(params._l2UpgradeExecutors);
        coreGov = deployGovernor(proxyAdmin, params._l2CoreGovernorLogic);
        coreGov.initialize({
            _token: token,
            _timelock: coreTimelock,
            _owner: address(executor),
            _votingDelay: params._votingDelay,
            _votingPeriod: params._votingPeriod,
            _quorumNumerator: params._coreQuorumThreshold,
            _proposalThreshold: params._proposalThreshold,
            _minPeriodAfterQuorum: params._minPeriodAfterQuorum
        });
=======

        executor.initialize(address(executor), params._l2UpgradeExecutors);
        // todo
        gov = deployGovernor(proxyAdmin, params._l2GovernorLogic);
        gov.initialize(
            token,
            timelock,
            address(executor),
            params._votingDelay,
            params._votingPeriod,
            params._quorumThreshold,
            params._proposalThreshold,
            params._minPeriodAfterQuorum
        );
>>>>>>> b0d2a924

        // the timelock itself and deployer are admins
        // CHRIS: TODO: set the same for the l1 contract?
        coreTimelock.grantRole(coreTimelock.PROPOSER_ROLE(), address(coreGov));
        coreTimelock.grantRole(coreTimelock.EXECUTOR_ROLE(), address(0));
        coreTimelock.revokeRole(coreTimelock.TIMELOCK_ADMIN_ROLE(), address(coreTimelock));
        coreTimelock.revokeRole(coreTimelock.TIMELOCK_ADMIN_ROLE(), address(this));

        (L2ArbitrumGovernor treasuryGov, ArbitrumTimelock treasuryTimelock) = deployTreasury(
            DeployTreasuryParams({
                _proxyAdmin: proxyAdmin,
                _token: token,
                _coreGov: payable(address(coreGov)),
                _l2TreasuryGovernorLogic: params._l2TreasuryGovernorLogic,
                _executor: address(executor),
                _votingPeriod: params._votingPeriod,
                _votingDelay: params._votingDelay,
                _treasuryQuorumThreshold: params._treasuryQuorumThreshold,
                _proposalThreshold: params._proposalThreshold,
                _minPeriodAfterQuorum: params._minPeriodAfterQuorum
            })
        );
        emit Deployed(
            token, coreTimelock, coreGov, treasuryGov, treasuryTimelock, proxyAdmin, executor
            );
    }

    function deployTreasury(DeployTreasuryParams memory params)
        internal
        returns (L2ArbitrumGovernor treasuryGov, ArbitrumTimelock treasuryTimelock)
    {
        address treasuryTimeLockLogic = address(new TreasuryGovTimelock(params._coreGov));

        ArbitrumTimelock treasuryTimelock =
            deployTimelock(params._proxyAdmin, treasuryTimeLockLogic);
        {
            address[] memory proposers;
            address[] memory executors;
            // Gov contrac requires a timelock, so we give it one with 0 delay
            treasuryTimelock.initialize(0, proposers, executors);
        }
        // DG TODO: Assign treasuryTimelock roles (?)
        L2ArbitrumGovernor treasuryGov =
            deployGovernor(params._proxyAdmin, params._l2TreasuryGovernorLogic);
        treasuryGov.initialize({
            _token: params._token,
            _timelock: treasuryTimelock,
            _owner: params._executor, // DG TODO: ...yes?
            _votingDelay: params._votingDelay, // DG TODO: same as core okay?
            _votingPeriod: params._votingPeriod, // DG TODO: same as core okay?
            _quorumNumerator: params._treasuryQuorumThreshold,
            _proposalThreshold: params._proposalThreshold, // DG TODO: same as core okay?
            _minPeriodAfterQuorum: params._minPeriodAfterQuorum // DG TODO: same as core okay?
        });
    }

    function deployUpgradeExecutor(ProxyAdmin _proxyAdmin, address _upgradeExecutorLogic)
        internal
        returns (UpgradeExecutor upgradeExecutor)
    {
        TransparentUpgradeableProxy proxy = new TransparentUpgradeableProxy(
            _upgradeExecutorLogic,
            address(_proxyAdmin),
            bytes("")
        );
        upgradeExecutor = UpgradeExecutor(address(proxy));
    }

    function deployToken(ProxyAdmin _proxyAdmin, address _l2TokenLogic)
        internal
        returns (L2ArbitrumToken token)
    {
        TransparentUpgradeableProxy proxy = new TransparentUpgradeableProxy(
            _l2TokenLogic,
            address(_proxyAdmin),
            bytes("")
        );
        token = L2ArbitrumToken(address(proxy));
    }

    function deployGovernor(ProxyAdmin _proxyAdmin, address _l2GovernorLogic)
        internal
        returns (L2ArbitrumGovernor gov)
    {
        TransparentUpgradeableProxy proxy = new TransparentUpgradeableProxy(
            _l2GovernorLogic,
            address(_proxyAdmin),
            bytes("")
        );
        gov = L2ArbitrumGovernor(payable(address(proxy)));
    }

    function deployTimelock(ProxyAdmin _proxyAdmin, address _l2TimelockLogic)
        internal
        returns (ArbitrumTimelock timelock)
    {
        TransparentUpgradeableProxy proxy = new TransparentUpgradeableProxy(
            _l2TimelockLogic,
            address(_proxyAdmin),
            bytes("")
        );
        timelock = ArbitrumTimelock(payable(address(proxy)));
    }
}<|MERGE_RESOLUTION|>--- conflicted
+++ resolved
@@ -17,7 +17,7 @@
     address _l1Token;
     uint256 _l2TokenInitialSupply;
     address _l2TokenOwner;
-    address[2] _l2UpgradeExecutors; // DG: TODO should be security council and l1 timelock alias?
+    address[] _l2UpgradeExecutors; // DG: TODO should be security council and l1 timelock alias?
     uint256 _votingPeriod;
     uint256 _votingDelay;
     uint256 _coreQuorumThreshold;
@@ -31,7 +31,7 @@
     address _l1Token;
     uint256 _l2TokenInitialSupply;
     address _l2TokenOwner;
-    address[2] _l2UpgradeExecutors;
+    address[] _l2UpgradeExecutors;
     uint256 _votingPeriod;
     uint256 _votingDelay;
     uint256 _coreQuorumThreshold;
@@ -129,8 +129,7 @@
             coreTimelock.initialize(params._l2MinTimelockDelay, proposers, executors);
         }
         executor = deployUpgradeExecutor(proxyAdmin, params._l2UpgradeExecutorLogic);
-<<<<<<< HEAD
-        executor.initialize(params._l2UpgradeExecutors);
+        executor.initialize(address(executor), params._l2UpgradeExecutors);
         coreGov = deployGovernor(proxyAdmin, params._l2CoreGovernorLogic);
         coreGov.initialize({
             _token: token,
@@ -142,22 +141,6 @@
             _proposalThreshold: params._proposalThreshold,
             _minPeriodAfterQuorum: params._minPeriodAfterQuorum
         });
-=======
-
-        executor.initialize(address(executor), params._l2UpgradeExecutors);
-        // todo
-        gov = deployGovernor(proxyAdmin, params._l2GovernorLogic);
-        gov.initialize(
-            token,
-            timelock,
-            address(executor),
-            params._votingDelay,
-            params._votingPeriod,
-            params._quorumThreshold,
-            params._proposalThreshold,
-            params._minPeriodAfterQuorum
-        );
->>>>>>> b0d2a924
 
         // the timelock itself and deployer are admins
         // CHRIS: TODO: set the same for the l1 contract?
