--- conflicted
+++ resolved
@@ -24,13 +24,9 @@
         _disableInitializers();
     }
 
-<<<<<<< HEAD
-    function initialize(address[2] memory owners) public initializer {
-=======
     function initialize(address admin, address[] memory executors) public initializer {
         require(admin != address(0), "UpgradeExecutor: zero admin");
 
->>>>>>> b0d2a924
         __AccessControl_init();
 
         _setRoleAdmin(ADMIN_ROLE, ADMIN_ROLE);
