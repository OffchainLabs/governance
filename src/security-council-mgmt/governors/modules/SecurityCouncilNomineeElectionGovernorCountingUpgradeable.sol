// SPDX-License-Identifier: Apache-2.0
pragma solidity 0.8.16;

import "@openzeppelin/contracts-upgradeable/governance/GovernorUpgradeable.sol";

/// @title  SecurityCouncilNomineeElectionGovernorCountingUpgradeable
/// @notice Counting module for the SecurityCouncilNomineeElectionGovernor
///         Keeps track of all contenders that receive enough votes to be a nominee
///         Voters can spread votes across multiple contenders
abstract contract SecurityCouncilNomineeElectionGovernorCountingUpgradeable is
    Initializable,
    GovernorUpgradeable
{
    /// @param votesUsed The amount of votes the voter has used
    /// @param votesReceived The amount of votes the contender has received
    /// @param nominees The list of contenders who've received enough votes to become a nominee
    struct NomineeElectionCountingInfo {
        mapping(address => uint256) votesUsed;
        mapping(address => uint256) votesReceived;
        address[] nominees;
        mapping(address => bool) isNominee;
    }

    // would this be more useful if reason was included?
    /// @notice Emitted when a vote is cast for a contender
    /// @param proposalId The id of the proposal
    /// @param voter The account that is casting the vote
    /// @param contender The contender that is receiving the vote
    /// @param votes The amount of votes that were just cast for the contender
    /// @param totalUsedVotes The total amount of votes the voter has used for this proposal
    /// @param usableVotes The total amount of votes the voter has available for this proposal
    event VoteCastForContender(
        uint256 indexed proposalId,
        address indexed voter,
        address indexed contender,
        uint256 votes,
        uint256 totalUsedVotes,
        uint256 usableVotes
    );

    event NewNominee(uint256 indexed proposalId, address indexed nominee);

    // proposalId => NomineeElectionCountingInfo
    mapping(uint256 => NomineeElectionCountingInfo) private _elections;

    function __SecurityCouncilNomineeElectionGovernorCounting_init() internal onlyInitializing {}

    /**
     * internal/private state mutating functions *************
     */

    /// @dev This function is responsible for counting votes when they are cast.
    ///      If this vote pushes the contender over the line, then the contender is added to the nominees
    ///      and only the necessary amount of votes will be deducted from the voter.
    /// @param proposalId the id of the proposal
    /// @param account the account that is casting the vote
    /// @param weight the amount of vote that account held at time of snapshot
    /// @param params abi encoded (contender, votes) where votes is the amount of votes the account is using for this contender
    function _countVote(
        uint256 proposalId,
        address account,
        uint8,
        uint256 weight,
        bytes memory params
    ) internal virtual override {
        require(
            params.length == 64,
            "SecurityCouncilNomineeElectionGovernorCountingUpgradeable: Must cast vote with abi encoded (contender, votes)"
        );

        // params is encoded as (address contender, uint256 votes)
        (address contender, uint256 votes) = abi.decode(params, (address, uint256));

        require(
            isContender(proposalId, contender),
            "SecurityCouncilNomineeElectionGovernorCountingUpgradeable: Contender is not eligible"
        );

        require(
            !isNominee(proposalId, contender),
            "SecurityCouncilNomineeElectionGovernorCountingUpgradeable: Nominee already added"
        );

        NomineeElectionCountingInfo storage election = _elections[proposalId];
        uint256 prevVotesUsed = election.votesUsed[account];

        require(
            votes + prevVotesUsed <= weight,
            "SecurityCouncilNomineeElectionGovernorCountingUpgradeable: Not enough tokens to cast this vote"
        );

        uint256 prevVotesReceived = election.votesReceived[contender];
        uint256 votesThreshold = quorum(proposalSnapshot(proposalId));

        uint256 actualVotes = votes;

        if (prevVotesReceived + votes >= votesThreshold) {
            // we pushed the contender over the line
            // we should only give the contender enough votes to get to the line so that we don't waste votes
            actualVotes = votesThreshold - prevVotesReceived;

            // push the contender to the nominees
            _addNominee(proposalId, contender);

            emit NewNominee(proposalId, contender);
        }

        election.votesUsed[account] = prevVotesUsed + actualVotes;
        election.votesReceived[contender] = prevVotesReceived + actualVotes;

        emit VoteCastForContender({
            proposalId: proposalId,
            voter: account,
            contender: contender,
            votes: actualVotes,
            totalUsedVotes: prevVotesUsed + actualVotes,
            usableVotes: weight
        });
    }

    function _addNominee(uint256 proposalId, address account) internal {
        _elections[proposalId].nominees.push(account);
        _elections[proposalId].isNominee[account] = true;
    }

    /**
     * view/pure functions *************
     */

    function COUNTING_MODE() public pure virtual override returns (string memory) {
        return "TODO: ???";
    }

    /// @notice returns true if the account has voted any amount for any contender in the proposal
    function hasVoted(uint256 proposalId, address account) public view override returns (bool) {
        return _elections[proposalId].votesUsed[account] > 0;
    }

    /// @notice Returns true if the contender has enough votes to be a nominee
    function isNominee(uint256 proposalId, address contender) public view returns (bool) {
        return _elections[proposalId].isNominee[contender];
    }

    /// @notice Returns the number of nominees for a given proposal
    function nomineeCount(uint256 proposalId) public view returns (uint256) {
        return _elections[proposalId].nominees.length;
    }

    /// @notice Returns the list of nominees for a given proposal
    function nominees(uint256 proposalId) public view returns (address[] memory) {
        return _elections[proposalId].nominees;
    }

    /// @notice Returns the amount of votes an account has used for a given proposal
    function votesUsed(uint256 proposalId, address account) public view returns (uint256) {
        return _elections[proposalId].votesUsed[account];
    }

    /// @notice Returns the amount of votes a contender has received for a given proposal
    function votesReceived(uint256 proposalId, address contender) public view returns (uint256) {
        return _elections[proposalId].votesReceived[contender];
    }

<<<<<<< HEAD
    /// @dev Returns true if the account is a contender for the proposal
    function isContender(uint256 proposalId, address possibleContender)
        public
        view
        virtual
        returns (bool);

    /************** internal view/pure functions **************/
=======
    /**
     * internal view/pure functions *************
     */
>>>>>>> 0637edd6

    /// @dev there is no minimum quorum for nominations, so we just return true
    function _quorumReached(uint256) internal pure override returns (bool) {
        return true;
    }

    /// @dev the vote always succeeds, so we just return true
    function _voteSucceeded(uint256) internal pure override returns (bool) {
        return true;
    }

    /**
     * @dev This empty reserved space is put in place to allow future versions to add new
     * variables without shifting down storage in the inheritance chain.
     * See https://docs.openzeppelin.com/contracts/4.x/upgradeable#storage_gaps
     */
    uint256[49] private __gap;
}<|MERGE_RESOLUTION|>--- conflicted
+++ resolved
@@ -161,7 +161,6 @@
         return _elections[proposalId].votesReceived[contender];
     }
 
-<<<<<<< HEAD
     /// @dev Returns true if the account is a contender for the proposal
     function isContender(uint256 proposalId, address possibleContender)
         public
@@ -169,12 +168,9 @@
         virtual
         returns (bool);
 
-    /************** internal view/pure functions **************/
-=======
     /**
      * internal view/pure functions *************
      */
->>>>>>> 0637edd6
 
     /// @dev there is no minimum quorum for nominations, so we just return true
     function _quorumReached(uint256) internal pure override returns (bool) {
