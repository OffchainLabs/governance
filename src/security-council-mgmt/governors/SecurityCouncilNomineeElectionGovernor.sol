--- conflicted
+++ resolved
@@ -454,7 +454,6 @@
         revert CastVoteDisabled();
     }
 
-<<<<<<< HEAD
     /// @inheritdoc ElectionGovernor
     function castVoteWithReasonAndParamsBySig(
         uint256 proposalId,
@@ -469,12 +468,11 @@
             proposalId, support, reason, params, v, r, s
         );
     }
-=======
+
     /**
      * @dev This empty reserved space is put in place to allow future versions to add new
      * variables without shifting down storage in the inheritance chain.
      * See https://docs.openzeppelin.com/contracts/4.x/upgradeable#storage_gaps
      */
     uint256[45] private __gap;
->>>>>>> 2e78e5d0
 }