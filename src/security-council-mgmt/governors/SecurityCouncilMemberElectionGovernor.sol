// SPDX-License-Identifier: Apache-2.0
pragma solidity 0.8.16;

import "./modules/SecurityCouncilMemberElectionGovernorCountingUpgradeable.sol";
import "./SecurityCouncilNomineeElectionGovernor.sol";

// this contract assumes that any active or successful proposal corresponds to the last NomineeElectionGovernor election
// we may want to override state() such that a successful proposal expires if it isn't executed after some time

/// @title  SecurityCouncilMemberElectionGovernor
/// @notice Narrows a set of nominees down to a set of members.
/// @dev    Proposals are created by the SecurityCouncilNomineeElectionGovernor.
///         This governor is responsible for executing the final election result by calling the SecurityCouncilManager.
contract SecurityCouncilMemberElectionGovernor is
    Initializable,
    GovernorUpgradeable,
    GovernorVotesUpgradeable,
    SecurityCouncilMemberElectionGovernorCountingUpgradeable,
    GovernorSettingsUpgradeable,
    OwnableUpgradeable
{
    /// @notice The SecurityCouncilNomineeElectionGovernor that creates proposals for this governor and contains the list of compliant nominees
    SecurityCouncilNomineeElectionGovernor public nomineeElectionGovernor;

    /// @notice The SecurityCouncilManager that will execute the election result
    ISecurityCouncilManager public securityCouncilManager;

    /// @param _nomineeElectionGovernor The SecurityCouncilNomineeElectionGovernor
    /// @param _securityCouncilManager The SecurityCouncilManager
    /// @param _token The token used for voting
    /// @param _owner The owner of the governor
    /// @param _votingPeriod The duration of voting on a proposal
    /// @param _targetMemberCount The target number of members to elect
    /// @param _fullWeightDuration Duration of full weight voting (blocks)
    function initialize(
        SecurityCouncilNomineeElectionGovernor _nomineeElectionGovernor,
        ISecurityCouncilManager _securityCouncilManager,
        IVotesUpgradeable _token,
        address _owner,
        uint256 _votingPeriod,
        uint256 _targetMemberCount, // HENRY: TODO: remove this, won't do it now because it messes with factory
        uint256 _fullWeightDuration
    ) public initializer {
        require(
            _fullWeightDuration <= _votingPeriod,
            "SecurityCouncilMemberElectionGovernor: Full weight duration must be less than or equal to voting period"
        );

        __Governor_init("SecurityCouncilMemberElectionGovernor");
        __GovernorVotes_init(_token);
        __SecurityCouncilMemberElectionGovernorCounting_init({
            initialFullWeightDuration: _fullWeightDuration
        });
        __GovernorSettings_init(0, _votingPeriod, 0);
        _transferOwnership(_owner);

        nomineeElectionGovernor = _nomineeElectionGovernor;
        securityCouncilManager = _securityCouncilManager;
    }

    modifier onlyNomineeElectionGovernor() {
        require(
            msg.sender == address(nomineeElectionGovernor),
            "SecurityCouncilMemberElectionGovernor: Only the nominee election governor can call this function"
        );
        _;
    }

    /**
     * permissioned state mutating functions *************
     */

    /// @notice Creates a new member election proposal from the most recent nominee election.
    function proposeFromNomineeElectionGovernor() external onlyNomineeElectionGovernor {
        GovernorUpgradeable.propose(
            new address[](1),
            new uint256[](1),
            new bytes[](1),
            nomineeElectionIndexToDescription(nomineeElectionGovernor.electionCount() - 1)
        );
    }

    /// @notice Calls the securityCouncilManager to execute the election result.
    function executeElectionResult(address[] memory _newCohort, Cohort _cohort)
        external
        onlyNomineeElectionGovernor
    {
        securityCouncilManager.replaceCohort(_newCohort, _cohort);
    }

    /// @notice Allows the owner to make calls from the governor
    /// @dev    See {L2ArbitrumGovernor-relay}
    function relay(address target, uint256 value, bytes calldata data)
        external
        virtual
        override
        onlyOwner
    {
        AddressUpgradeable.functionCallWithValue(target, data, value);
    }

    /**
     * internal/private state mutating functions *************
     */

    /// @dev    `GovernorUpgradeable` function to execute a proposal overridden to handle nominee elections.
    ///         We know that _getTopNominees will return a full list of nominees because we checked it in _voteSucceeded.
    ///         Calls `SecurityCouncilManager.replaceCohort` with the list of nominees.
    function _execute(
        uint256 proposalId,
        address[] memory, /* targets */
        uint256[] memory, /* values */
        bytes[] memory, /* calldatas */
        bytes32 /* descriptionHash */
    ) internal override {
        // we know that the list is full because we checked it in _voteSucceeded
        securityCouncilManager.replaceCohort({
            _newCohort: topNominees(proposalId),
            _cohort: nomineeElectionGovernor.cohortOfMostRecentElection()
        });
    }

    /**
     * view/pure functions *************
     */

    /// @notice Normally "the number of votes required in order for a voter to become a proposer." But in our case it is 0.
    /// @dev    Since we only want proposals to be created via `proposeFromNomineeElectionGovernor`, we set the proposal threshold to 0.
    ///         `proposeFromNomineeElectionGovernor` determines the rules for creating a proposal.
    function proposalThreshold()
        public
        pure
        override(GovernorSettingsUpgradeable, GovernorUpgradeable)
        returns (uint256)
    {
        return 0;
    }

    /// @notice Quorum is always 0.
    function quorum(uint256) public pure override returns (uint256) {
        return 0;
    }

    /// @notice Returns the description of a proposal given the nominee election index.
    function nomineeElectionIndexToDescription(uint256 electionIndex)
        public
        pure
        returns (string memory)
    {
        return string.concat(
            "Member Election for Nominee Election #", StringsUpgradeable.toString(electionIndex)
        );
    }

<<<<<<< HEAD
    /// @notice Returns the proposalId for a given `electionIndex`
    function nomineeElectionIndexToProposalId(uint256 electionIndex) public pure returns (uint256) {
        return hashProposal(
            new address[](1),
            new uint256[](1),
            new bytes[](1),
            keccak256(bytes(nomineeElectionIndexToDescription(electionIndex)))
        );
    }

    /************** internal view/pure functions **************/
=======
    /**
     * internal view/pure functions *************
     */
>>>>>>> 0637edd6

    /// @dev returns true if the account is a compliant nominee.
    ///      checks the SecurityCouncilNomineeElectionGovernor to see if the account is a compliant nominee of the most recent nominee election
    function _isCompliantNomineeForMostRecentElection(address possibleNominee)
        internal
        view
        override
        returns (bool)
    {
        return nomineeElectionGovernor.isCompliantNomineeForMostRecentElection(possibleNominee);
    }

<<<<<<< HEAD
    /// @inheritdoc SecurityCouncilMemberElectionGovernorCountingUpgradeable
    function _targetMemberCount() internal view override returns (uint256) {
        return nomineeElectionGovernor.targetNomineeCount();
    }

    /************** disabled functions **************/
=======
    /**
     * disabled functions *************
     */
>>>>>>> 0637edd6

    /// @notice Always reverts.
    /// @dev    `GovernorUpgradeable` function to create a proposal overridden to just revert.
    ///         We only want proposals to be created via `proposeFromNomineeElectionGovernor`.
    function propose(address[] memory, uint256[] memory, bytes[] memory, string memory)
        public
        virtual
        override
        returns (uint256)
    {
        revert(
            "SecurityCouncilMemberElectionGovernor: Proposing is not allowed, call proposeFromNomineeElectionGovernor instead"
        );
    }
}<|MERGE_RESOLUTION|>--- conflicted
+++ resolved
@@ -152,7 +152,6 @@
         );
     }
 
-<<<<<<< HEAD
     /// @notice Returns the proposalId for a given `electionIndex`
     function nomineeElectionIndexToProposalId(uint256 electionIndex) public pure returns (uint256) {
         return hashProposal(
@@ -163,12 +162,9 @@
         );
     }
 
-    /************** internal view/pure functions **************/
-=======
     /**
      * internal view/pure functions *************
      */
->>>>>>> 0637edd6
 
     /// @dev returns true if the account is a compliant nominee.
     ///      checks the SecurityCouncilNomineeElectionGovernor to see if the account is a compliant nominee of the most recent nominee election
@@ -181,18 +177,14 @@
         return nomineeElectionGovernor.isCompliantNomineeForMostRecentElection(possibleNominee);
     }
 
-<<<<<<< HEAD
     /// @inheritdoc SecurityCouncilMemberElectionGovernorCountingUpgradeable
     function _targetMemberCount() internal view override returns (uint256) {
         return nomineeElectionGovernor.targetNomineeCount();
     }
 
-    /************** disabled functions **************/
-=======
     /**
      * disabled functions *************
      */
->>>>>>> 0637edd6
 
     /// @notice Always reverts.
     /// @dev    `GovernorUpgradeable` function to create a proposal overridden to just revert.
