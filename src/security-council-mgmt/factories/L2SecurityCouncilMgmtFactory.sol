// SPDX-License-Identifier: Apache-2.0
pragma solidity 0.8.16;

import "@openzeppelin/contracts/access/Ownable.sol";
import "@openzeppelin/contracts/utils/Address.sol";
import "../governors/SecurityCouncilMemberElectionGovernor.sol";
import "../governors/SecurityCouncilNomineeElectionGovernor.sol";
import "../SecurityCouncilManager.sol";
import "../governors/SecurityCouncilMemberRemovalGovernor.sol";
import "@openzeppelin/contracts/proxy/transparent/TransparentUpgradeableProxy.sol";
import "../interfaces/ISecurityCouncilManager.sol";
import "../../ArbitrumTimelock.sol";
import "@openzeppelin/contracts-upgradeable/governance/utils/IVotesUpgradeable.sol";
import "../../UpgradeExecRouterBuilder.sol";

struct DeployParams {
    ChainAndUpExecLocation[] _upgradeExecutors;
    address _govChainEmergencySecurityCouncil;
    address _l1ArbitrumTimelock;
    address _l2CoreGovTimelock;
    address _proxyAdmin;
    address[] _secondCohort;
    address[] _firstCohort;
    address l2UpgradeExecutor;
    address arbToken;
    uint256 _l1TimelockMinDelay;
    uint256 _removalGovVotingDelay;
    uint256 _removalGovVotingPeriod;
    uint256 _removalGovQuorumNumerator;
    uint256 _removalGovProposalThreshold;
    uint256 _removalGovVoteSuccessNumerator;
    uint64 _removalGovMinPeriodAfterQuorum;
    SecurityCouncilData[] _securityCouncils;
    // governor params
    SecurityCouncilNomineeElectionGovernor.Date firstNominationStartDate;
    uint256 nomineeVettingDuration;
    address nomineeVetter;
    uint256 nomineeQuorumNumerator;
    uint256 nomineeVotingPeriod;
    uint256 memberVotingPeriod;
    uint256 _fullWeightDuration;
}

/// @notice Factory for deploying L2 Security Council management contracts.
/// Prerequisites: core Arb DAO governance contracts, and a SecurityCouncilUpgradeAction deployed for each governed security council (on each corresponding chain)
contract L2SecurityCouncilMgmtFactory is Ownable {
    event ContractsDeployed(DeployedContracts deployedContracts);

    // contracts deployed by factory
    struct DeployedContracts {
        SecurityCouncilNomineeElectionGovernor nomineeElectionGovernor;
        SecurityCouncilMemberElectionGovernor memberElectionGovernor;
        ISecurityCouncilManager securityCouncilManager;
        SecurityCouncilMemberRemovalGovernor securityCouncilMemberRemoverGov;
        ArbitrumTimelock memberRemovalGovTimelock;
        UpgradeExecRouterBuilder upgradeExecRouterBuilder;
    }

    function deploy(DeployParams memory dp) external onlyOwner returns (DeployedContracts memory) {
        require(
            Address.isContract(dp._govChainEmergencySecurityCouncil),
            "L2SecurityCouncilMgmtFactory: _govChainEmergencySecurityCouncil is not a contract"
        );
        require(
            Address.isContract(dp._proxyAdmin),
            "L2SecurityCouncilMgmtFactory: _proxyAdmin is not a contract"
        );
        require(
            Address.isContract(dp.l2UpgradeExecutor),
            "L2SecurityCouncilMgmtFactory: l2UpgradeExecutor is not a contract"
        );
        require(
            Address.isContract(dp.arbToken),
            "L2SecurityCouncilMgmtFactory: arbToken is not a contract"
        );
        require(
            dp.nomineeVetter != address(0),
            "L2SecurityCouncilMgmtFactory: nomineeVetter must be non zero"
        );

        DeployedContracts memory deployedContracts;

        // deploy nominee election governor
        deployedContracts.nomineeElectionGovernor = SecurityCouncilNomineeElectionGovernor(
            payable(
                new TransparentUpgradeableProxy(
                    address(new SecurityCouncilNomineeElectionGovernor()),
                    dp._proxyAdmin,
                    bytes("")
                )
            )
        );

        // deploy member election governor
        deployedContracts.memberElectionGovernor = SecurityCouncilMemberElectionGovernor(
            payable(
                new TransparentUpgradeableProxy(
                    address(new SecurityCouncilMemberElectionGovernor()),
                    dp._proxyAdmin,
                    bytes("")
                )
            )
        );

        // deploy security council manager
        deployedContracts.securityCouncilManager = ISecurityCouncilManager(
            address(
                new TransparentUpgradeableProxy(
                address(new SecurityCouncilManager()),
                dp._proxyAdmin,
                bytes(""))
            )
        );

        // deploy security council member remover gov
        deployedContracts.securityCouncilMemberRemoverGov = SecurityCouncilMemberRemovalGovernor(
            payable(
                address(
                    new TransparentUpgradeableProxy(
                    address(new SecurityCouncilMemberRemovalGovernor()),
                    dp._proxyAdmin,
                    bytes("")
                    )
                )
            )
        );

        // deploy member removal gov timelock
        deployedContracts.memberRemovalGovTimelock = ArbitrumTimelock(
            payable(
                address(
                    new TransparentUpgradeableProxy(
                    address(new ArbitrumTimelock()),
                    dp._proxyAdmin,
                    bytes("")
                    )
                )
            )
        );
        // create council manager roles
        address[] memory memberRemovers = new address[](2);
        memberRemovers[0] = address(deployedContracts.memberRemovalGovTimelock);
        memberRemovers[1] = dp._govChainEmergencySecurityCouncil;
        SecurityCouncilManagerRoles memory roles = SecurityCouncilManagerRoles({
            admin: dp.l2UpgradeExecutor,
            cohortUpdator: address(deployedContracts.memberElectionGovernor),
            memberAdder: dp._govChainEmergencySecurityCouncil,
            memberRemovers: memberRemovers,
            memberRotator: dp._govChainEmergencySecurityCouncil,
            memberReplacer: dp._govChainEmergencySecurityCouncil
        });

        deployedContracts.upgradeExecRouterBuilder = new UpgradeExecRouterBuilder({
            _upgradeExecutors: dp._upgradeExecutors,
            _l1ArbitrumTimelock: dp._l1ArbitrumTimelock,
            _l1TimelockMinDelay: dp._l1TimelockMinDelay
        });

        // init the deployed contracts
        _initElectionGovernors(
            dp,
            deployedContracts.securityCouncilManager,
            deployedContracts.nomineeElectionGovernor,
            deployedContracts.memberElectionGovernor
        );

        deployedContracts.securityCouncilManager.initialize(
            dp._secondCohort,
            dp._firstCohort,
            dp._securityCouncils,
            roles,
            payable(dp._l2CoreGovTimelock),
            deployedContracts.upgradeExecRouterBuilder
        );

        _initRemovalGov(
            dp,
            deployedContracts.memberRemovalGovTimelock,
            deployedContracts.securityCouncilMemberRemoverGov
        );

        deployedContracts.memberRemovalGovTimelock.initialize(0, new address[](0), new address[](0));

        // removal gov can propose to timelock
        deployedContracts.memberRemovalGovTimelock.grantRole(
            deployedContracts.memberRemovalGovTimelock.PROPOSER_ROLE(),
            address(deployedContracts.securityCouncilMemberRemoverGov)
        );
        // anyone can execute
        deployedContracts.memberRemovalGovTimelock.grantRole(
            deployedContracts.memberRemovalGovTimelock.EXECUTOR_ROLE(), address(0)
        );

        // DAO (upgrade executor) is admin
        deployedContracts.memberRemovalGovTimelock.grantRole(
            deployedContracts.memberRemovalGovTimelock.TIMELOCK_ADMIN_ROLE(), dp.l2UpgradeExecutor
        );
        // revoke admin roles from the timelock and the deployer
        deployedContracts.memberRemovalGovTimelock.revokeRole(
            deployedContracts.memberRemovalGovTimelock.TIMELOCK_ADMIN_ROLE(),
            address(deployedContracts.memberRemovalGovTimelock)
        );
        deployedContracts.memberRemovalGovTimelock.revokeRole(
            deployedContracts.memberRemovalGovTimelock.TIMELOCK_ADMIN_ROLE(), address(this)
        );

<<<<<<< HEAD
        _initRemovalGov(
            dp,
            deployedContracts.securityCouncilManager,
            deployedContracts.memberRemovalGovTimelock,
            deployedContracts.securityCouncilMemberRemoverGov
        );

        _initElectionGovernors(
            dp,
            deployedContracts.securityCouncilManager,
            deployedContracts.nomineeElectionGovernor,
            deployedContracts.memberElectionGovernor
        );

=======
>>>>>>> c5596fd2
        emit ContractsDeployed(deployedContracts);
        return deployedContracts;
    }

    function _initRemovalGov(
        DeployParams memory dp,
        ISecurityCouncilManager _securityCouncilManager,
        ArbitrumTimelock _memberRemovalGovTimelock,
        SecurityCouncilMemberRemovalGovernor securityCouncilMemberRemoverGov
    ) internal {
        securityCouncilMemberRemoverGov.initialize({
            _securityCouncilManager: _securityCouncilManager,
            _voteSuccessNumerator: dp._removalGovVoteSuccessNumerator,
            _token: IVotesUpgradeable(dp.arbToken),
            _timelock: _memberRemovalGovTimelock,
            _owner: dp.l2UpgradeExecutor,
            _votingDelay: dp._removalGovVotingDelay,
            _votingPeriod: dp._removalGovVotingPeriod,
            _quorumNumerator: dp._removalGovQuorumNumerator,
            _proposalThreshold: dp._removalGovProposalThreshold,
            _minPeriodAfterQuorum: dp._removalGovMinPeriodAfterQuorum
        });
    }

    function _initElectionGovernors(
        DeployParams memory dp,
        ISecurityCouncilManager securityCouncilManager,
        SecurityCouncilNomineeElectionGovernor nomineeElectionGovernor,
        SecurityCouncilMemberElectionGovernor memberElectionGovernor
    ) internal {
        nomineeElectionGovernor.initialize(
            SecurityCouncilNomineeElectionGovernor.InitParams({
                targetNomineeCount: dp._secondCohort.length,
                firstNominationStartDate: dp.firstNominationStartDate,
                nomineeVettingDuration: dp.nomineeVettingDuration,
                nomineeVetter: dp.nomineeVetter,
                securityCouncilManager: securityCouncilManager,
                securityCouncilMemberElectionGovernor: memberElectionGovernor,
                token: IVotesUpgradeable(dp.arbToken),
                owner: dp.l2UpgradeExecutor,
                quorumNumeratorValue: dp.nomineeQuorumNumerator,
                votingPeriod: dp.nomineeVotingPeriod
            })
        );

        memberElectionGovernor.initialize({
            _nomineeElectionGovernor: nomineeElectionGovernor,
            _securityCouncilManager: securityCouncilManager,
            _token: IVotesUpgradeable(dp.arbToken),
            _owner: dp.l2UpgradeExecutor,
            _votingPeriod: dp.memberVotingPeriod,
            _fullWeightDuration: dp._fullWeightDuration
        });
    }
}<|MERGE_RESOLUTION|>--- conflicted
+++ resolved
@@ -175,6 +175,7 @@
 
         _initRemovalGov(
             dp,
+            deployedContracts.securityCouncilManager,
             deployedContracts.memberRemovalGovTimelock,
             deployedContracts.securityCouncilMemberRemoverGov
         );
@@ -204,23 +205,6 @@
             deployedContracts.memberRemovalGovTimelock.TIMELOCK_ADMIN_ROLE(), address(this)
         );
 
-<<<<<<< HEAD
-        _initRemovalGov(
-            dp,
-            deployedContracts.securityCouncilManager,
-            deployedContracts.memberRemovalGovTimelock,
-            deployedContracts.securityCouncilMemberRemoverGov
-        );
-
-        _initElectionGovernors(
-            dp,
-            deployedContracts.securityCouncilManager,
-            deployedContracts.nomineeElectionGovernor,
-            deployedContracts.memberElectionGovernor
-        );
-
-=======
->>>>>>> c5596fd2
         emit ContractsDeployed(deployedContracts);
         return deployedContracts;
     }
