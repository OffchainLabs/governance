// SPDX-License-Identifier: Apache-2.0
pragma solidity 0.8.16;

import "../ArbitrumTimelock.sol";
import "../UpgradeExecutor.sol";
import "../L1ArbitrumTimelock.sol";
import "./SecurityCouncilMgmtUtils.sol";
import "./interfaces/ISecurityCouncilManager.sol";
import "./SecurityCouncilUpgradeAction.sol";
import "../UpgradeExecRouterBuilder.sol";
import "@arbitrum/nitro-contracts/src/precompiles/ArbSys.sol";
import "@openzeppelin/contracts-upgradeable/proxy/utils/Initializable.sol";
import "@openzeppelin/contracts/utils/Address.sol";
import "@openzeppelin/contracts-upgradeable/access/AccessControlUpgradeable.sol";
import "@openzeppelin/contracts/utils/Address.sol";

/// @title  The Security Council Manager
/// @notice The source of truth for an array of Security Council that are under management
///         Can be used to change members, and replace whole cohorts, ensuring that all managed
///         Security Councils stay in sync
contract SecurityCouncilManager is
    Initializable,
    AccessControlUpgradeable,
    ISecurityCouncilManager
{
    event CohortReplaced(address[] newCohort, Cohort indexed cohort);
    event MemberAdded(address indexed newMember, Cohort indexed cohort);
    event MemberRemoved(address indexed member, Cohort indexed cohort);
    event MemberReplaced(address indexed replacedMember, address indexed newMember, Cohort cohort);
    event MemberRotated(address indexed replacedAddress, address indexed newAddress, Cohort cohort);
    event SecurityCouncilAdded(
        address securityCouncil, address updateAction, uint256 securityCouncilsLength
    );
    event SecurityCouncilRemoved(
        address securityCouncil, address updateAction, uint256 securityCouncilsLength
    );
    event UpgradeExecRouterBuilderSet(address upgradeExecRouterBuilder);

    // The Security Council members are separated into two cohorts, allowing a whole cohort to be replaced, as
    // specified by the Arbitrum Constitution.
    // These two cohort arrays contain the source of truth for the members of the Security Council. When a membership
    // change needs to be made, a change to these arrays is first made here locally, then pushed to each of the Security Councils
    // A member cannot be in both cohorts at the same time
    address[] internal firstCohort;
    address[] internal secondCohort;

    /// @notice Address of the l2 timelock used by core governance
    address payable public l2CoreGovTimelock;

    /// @notice The list of Security Councils under management. Any changes to the cohorts in this manager
    ///         will be pushed to each of these security councils, ensuring that they all stay in sync
    SecurityCouncilData[] public securityCouncils;

    /// @notice Address of UpgradeExecRouterBuilder. Used to help create security council updates
    UpgradeExecRouterBuilder public router;

    // TODO: benchmark for reasonable number
    /// @notice Maximum possible number of Security Councils to manage
    /// @dev    Since the councils array will be iterated this provides a safety check to make too many Sec Councils
    ///         aren't added to the array.
    uint256 public immutable MAX_SECURITY_COUNCILS = 500;

    /// @notice Nonce to ensure that scheduled updates create unique entries in the timelocks
    uint256 public updateNonce;

    /// @notice Magic value used by the L1 timelock to indicate that a retryable ticket should be created
    ///         Value is defined in L1ArbitrumTimelock contract https://etherscan.io/address/0xE6841D92B0C345144506576eC13ECf5103aC7f49#readProxyContract#F5
    address public constant RETRYABLE_TICKET_MAGIC = 0xa723C008e76E379c55599D2E4d93879BeaFDa79C;

    bytes32 public constant ELECTION_EXECUTOR_ROLE = keccak256("ELECTION_EXECUTOR");
    bytes32 public constant MEMBER_ADDER_ROLE = keccak256("MEMBER_ADDER");
    bytes32 public constant MEMBER_REPLACER_ROLE = keccak256("MEMBER_REPLACER");
    bytes32 public constant MEMBER_ROTATOR_ROLE = keccak256("MEMBER_ROTATOR");
    bytes32 public constant MEMBER_REMOVER_ROLE = keccak256("MEMBER_REMOVER");

    constructor() {
        _disableInitializers();
    }

    function initialize(
        address[] memory _firstCohort,
        address[] memory _secondCohort,
        SecurityCouncilData[] memory _securityCouncils,
        SecurityCouncilManagerRoles memory _roles,
        address payable _l2CoreGovTimelock,
        UpgradeExecRouterBuilder _router
    ) external initializer {
        firstCohort = _firstCohort;
        secondCohort = _secondCohort;
        // TODO: ensure first + second cohort = all signers?
        _grantRole(DEFAULT_ADMIN_ROLE, _roles.admin);
        _grantRole(ELECTION_EXECUTOR_ROLE, _roles.cohortUpdator);
        _grantRole(MEMBER_ADDER_ROLE, _roles.memberAdder);
        for (uint256 i = 0; i < _roles.memberRemovers.length; i++) {
            _grantRole(MEMBER_REMOVER_ROLE, _roles.memberRemovers[i]);
        }
        _grantRole(MEMBER_ROTATOR_ROLE, _roles.memberRotator);
        _grantRole(MEMBER_REPLACER_ROLE, _roles.memberReplacer);

        l2CoreGovTimelock = _l2CoreGovTimelock;

        _setUpgradeExecRouterBuilder(_router);
        for (uint256 i = 0; i < _securityCouncils.length; i++) {
            _addSecurityCouncil(_securityCouncils[i]);
        }
    }

    /// @inheritdoc ISecurityCouncilManager
    function replaceCohort(address[] memory _newCohort, Cohort _cohort)
        external
        onlyRole(ELECTION_EXECUTOR_ROLE)
    {
        require(_newCohort.length == 6, "SecurityCouncilManager: invalid cohort length");
        // TODO: ensure no duplicates accross cohorts, and that there are no address(0)s. This should be enforced in nomination process.
        if (_cohort == Cohort.FIRST) {
            firstCohort = _newCohort;
        } else if (_cohort == Cohort.SECOND) {
            secondCohort = _newCohort;
        }

        _scheduleUpdate();
        emit CohortReplaced(_newCohort, _cohort);
    }

    function _addMemberToCohortArray(address _newMember, Cohort _cohort) internal {
        address[] storage cohort = _cohort == Cohort.FIRST ? firstCohort : secondCohort;
        require(cohort.length < 6, "SecurityCouncilManager: cohort is full");
        require(
            !SecurityCouncilMgmtUtils.isInArray(_newMember, firstCohort),
            "SecurityCouncilManager: member already in first cohort"
        );
        require(
            !SecurityCouncilMgmtUtils.isInArray(_newMember, secondCohort),
            "SecurityCouncilManager: member already in second cohort"
        );
        cohort.push(_newMember);
    }

    function _removeMemberFromCohortArray(address _member) internal returns (Cohort) {
        for (uint256 i = 0; i < 2; i++) {
            address[] storage cohort = i == 0 ? firstCohort : secondCohort;
            for (uint256 j = 0; j < cohort.length; j++) {
                if (_member == cohort[j]) {
                    cohort[j] = cohort[cohort.length - 1];
                    cohort.pop();
                    return i == 0 ? Cohort.FIRST : Cohort.SECOND;
                }
            }
        }
        revert("SecurityCouncilManager: member to remove not found");
    }

    /// @inheritdoc ISecurityCouncilManager
    function addMember(address _newMember, Cohort _cohort) external onlyRole(MEMBER_ADDER_ROLE) {
        require(
            _newMember != address(0), "SecurityCouncilManager: new member can't be zero address"
        );
        _addMemberToCohortArray(_newMember, _cohort);
        _scheduleUpdate();
        emit MemberAdded(_newMember, _cohort);
    }

    /// @inheritdoc ISecurityCouncilManager
    function removeMember(address _member) external onlyRole(MEMBER_REMOVER_ROLE) {
        require(_member != address(0), "SecurityCouncilManager: member can't be zero address");
        Cohort cohort = _removeMemberFromCohortArray(_member);
        _scheduleUpdate();
        emit MemberRemoved({member: _member, cohort: cohort});
    }

    /// @inheritdoc ISecurityCouncilManager
    function replaceMember(address _memberToReplace, address _newMember)
        external
        onlyRole(MEMBER_REPLACER_ROLE)
    {
        Cohort cohort = _swapMembers(_memberToReplace, _newMember);
        emit MemberReplaced({
            replacedMember: _memberToReplace,
            newMember: _newMember,
            cohort: cohort
        });
    }

    /// @inheritdoc ISecurityCouncilManager
    function rotateMember(address _currentAddress, address _newAddress)
        external
        onlyRole(MEMBER_ROTATOR_ROLE)
    {
        Cohort cohort = _swapMembers(_currentAddress, _newAddress);
        emit MemberRotated({
            replacedAddress: _currentAddress,
            newAddress: _newAddress,
            cohort: cohort
        });
    }

    function _swapMembers(address _addressToRemove, address _addressToAdd)
        internal
        returns (Cohort cohort)
    {
        require(
            _addressToRemove != address(0) && _addressToAdd != address(0),
            "SecurityCouncilManager: members can't be zero address"
        );
        Cohort cohort = _removeMemberFromCohortArray(_addressToRemove);
        _addMemberToCohortArray(_addressToAdd, cohort);
        _scheduleUpdate();
    }

    function _addSecurityCouncil(SecurityCouncilData memory _securityCouncilData) internal {
        require(
            securityCouncils.length < MAX_SECURITY_COUNCILS,
            "SecurityCouncilManager: max security council's reached"
        );
        require(
            _securityCouncilData.updateAction != address(0),
            "SecurityCouncilManager: zero updateAction"
        );
        require(
            _securityCouncilData.securityCouncil != address(0),
            "SecurityCouncilManager: zero securityCouncil"
        );
        require(_securityCouncilData.chainId != 0, "SecurityCouncilManager: zero chain id");

        require(
            router.upExecLocationExists(_securityCouncilData.chainId),
            "SecurityCouncilManager: security council not in UpgradeExecRouterBuilder"
        );

        for (uint256 i = 0; i < securityCouncils.length; i++) {
            SecurityCouncilData storage existantSecurityCouncil = securityCouncils[i];
            require(
                !(
                    existantSecurityCouncil.chainId == _securityCouncilData.chainId
                        && existantSecurityCouncil.securityCouncil
                            == _securityCouncilData.securityCouncil
                ),
                "SecurityCouncilManager: security council already included"
            );
        }

        securityCouncils.push(_securityCouncilData);
        emit SecurityCouncilAdded(
            _securityCouncilData.securityCouncil,
            _securityCouncilData.updateAction,
            securityCouncils.length
        );
    }

    /// @inheritdoc ISecurityCouncilManager
    function addSecurityCouncil(SecurityCouncilData memory _securityCouncilData)
        external
        onlyRole(DEFAULT_ADMIN_ROLE)
    {
        _addSecurityCouncil(_securityCouncilData);
    }

    /// @inheritdoc ISecurityCouncilManager
    function removeSecurityCouncil(SecurityCouncilData memory _securityCouncilData)
        external
        onlyRole(DEFAULT_ADMIN_ROLE)
        returns (bool)
    {
        for (uint256 i = 0; i < securityCouncils.length; i++) {
            SecurityCouncilData storage securityCouncilData = securityCouncils[i];
            if (
                securityCouncilData.securityCouncil == _securityCouncilData.securityCouncil
                    && securityCouncilData.chainId == _securityCouncilData.chainId
                    && securityCouncilData.updateAction == _securityCouncilData.updateAction
            ) {
                SecurityCouncilData storage lastSecurityCouncil =
                    securityCouncils[securityCouncils.length - 1];

                securityCouncils[i] = lastSecurityCouncil;
                securityCouncils.pop();
                emit SecurityCouncilRemoved(
                    securityCouncilData.securityCouncil,
                    securityCouncilData.updateAction,
                    securityCouncils.length
                );
                return true;
            }
        }
        revert("SecurityCouncilManager: security council not found");
    }

    /// @inheritdoc ISecurityCouncilManager
    function setUpgradeExecRouterBuilder(UpgradeExecRouterBuilder _router)
        external
        onlyRole(DEFAULT_ADMIN_ROLE)
    {
        _setUpgradeExecRouterBuilder(_router);
    }

    function _setUpgradeExecRouterBuilder(UpgradeExecRouterBuilder _router) internal {
        require(
            Address.isContract(address(_router)),
            "SecurityCouncilManager: new router not a contract"
        );
        router = _router;
        emit UpgradeExecRouterBuilderSet(address(_router));
    }

    /// @inheritdoc ISecurityCouncilManager
    function getFirstCohort() external view returns (address[] memory) {
        return firstCohort;
    }

    /// @inheritdoc ISecurityCouncilManager
    function getSecondCohort() external view returns (address[] memory) {
        return secondCohort;
    }

<<<<<<< HEAD
    function securityCouncilsLength() public view returns (uint256) {
        return securityCouncils.length;
=======
    /// @inheritdoc ISecurityCouncilManager
    function firstCohortIncludes(address account) external view returns (bool) {
        return _cohortIncludes(Cohort.FIRST, account);
    }

    /// @inheritdoc ISecurityCouncilManager
    function secondCohortIncludes(address account) external view returns (bool) {
        return _cohortIncludes(Cohort.SECOND, account);
    }

    function _cohortIncludes(Cohort cohort, address account) internal view returns (bool) {
        address[] memory cohortMembers = cohort == Cohort.FIRST ? firstCohort : secondCohort;
        return SecurityCouncilMgmtUtils.isInArray(account, cohortMembers);
>>>>>>> 8536d59b
    }

    /// @notice Generate unique salt for timelock scheduling
    /// @param _members Data to input / hash
    function generateSalt(address[] memory _members) external view returns (bytes32) {
        return keccak256(abi.encodePacked(_members, updateNonce));
    }

    /// @dev Create a union of the second and first cohort, then update all Security Councils under management with that unioned array.
    ///      Councils on other chains will need to be scheduled through timelocks and target upgrade executors
    function _scheduleUpdate() internal {
        // always update the nonce - this is used to ensure that proposals in the timelocks are unique
        updateNonce++;
        // TODO: enforce ordering (on the L1 side) with a nonce? is no contract level ordering guarunee for updates ok?

        // build a union array of security council members
        address[] memory newMembers = new address[](firstCohort.length + secondCohort.length);
        for (uint256 i = 0; i < firstCohort.length; i++) {
            newMembers[i] = firstCohort[i];
        }
        for (uint256 i = 0; i < secondCohort.length; i++) {
            newMembers[firstCohort.length + i] = secondCohort[i];
        }

        // build batch call to L1 timelock
        address[] memory actionAddresses = new address[](securityCouncils.length);
        bytes[] memory actionData = new bytes[](securityCouncils.length);
        uint256[] memory chainIds = new uint256[](securityCouncils.length);

        for (uint256 i = 0; i < securityCouncils.length; i++) {
            SecurityCouncilData memory securityCouncilData = securityCouncils[i];

            actionAddresses[i] = securityCouncilData.updateAction;
            chainIds[i] = securityCouncilData.chainId;
            actionData[i] = abi.encodeWithSelector(
                SecurityCouncilUpgradeAction.perform.selector,
                securityCouncilData.securityCouncil,
                newMembers
            );
        }

        (address to, bytes memory data) = router.createActionRouteData(
            chainIds,
            actionAddresses,
            new uint256[](securityCouncils.length), // all values are always 0
            actionData,
            this.generateSalt(newMembers) // must be unique as the proposal hash is used for replay protection in the L1 timelock
        );

        ArbitrumTimelock(l2CoreGovTimelock).schedule({
            target: to, // ArbSys address - this will trigger a call from L2->L1
            value: 0,
            // call to ArbSys.sendTxToL1; target the L1 timelock with the calldata previously constucted
            data: data,
            predecessor: bytes32(0),
            salt: this.generateSalt(newMembers), // must be unique as the proposal hash is used for replay protection in the L2 timelock
            delay: ArbitrumTimelock(l2CoreGovTimelock).getMinDelay()
        });
    }
}<|MERGE_RESOLUTION|>--- conflicted
+++ resolved
@@ -311,10 +311,9 @@
         return secondCohort;
     }
 
-<<<<<<< HEAD
     function securityCouncilsLength() public view returns (uint256) {
         return securityCouncils.length;
-=======
+    }
     /// @inheritdoc ISecurityCouncilManager
     function firstCohortIncludes(address account) external view returns (bool) {
         return _cohortIncludes(Cohort.FIRST, account);
@@ -328,7 +327,6 @@
     function _cohortIncludes(Cohort cohort, address account) internal view returns (bool) {
         address[] memory cohortMembers = cohort == Cohort.FIRST ? firstCohort : secondCohort;
         return SecurityCouncilMgmtUtils.isInArray(account, cohortMembers);
->>>>>>> 8536d59b
     }
 
     /// @notice Generate unique salt for timelock scheduling
