// SPDX-License-Identifier: Apache-2.0
pragma solidity 0.8.16;

import "../ArbitrumTimelock.sol";
import "../UpgradeExecutor.sol";
import "../L1ArbitrumTimelock.sol";
import "./SecurityCouncilMgmtUtils.sol";
import "./interfaces/ISecurityCouncilManager.sol";
import "./SecurityCouncilMemberSyncAction.sol";
import "../UpgradeExecRouterBuilder.sol";
import "@arbitrum/nitro-contracts/src/precompiles/ArbSys.sol";
import "@openzeppelin/contracts-upgradeable/proxy/utils/Initializable.sol";
import "@openzeppelin/contracts/utils/Address.sol";
import "@openzeppelin/contracts-upgradeable/access/AccessControlUpgradeable.sol";
import "./Common.sol";

/// @title  The Security Council Manager
/// @notice The source of truth for an array of Security Council that are under management
///         Can be used to change members, and replace whole cohorts, ensuring that all managed
///         Security Councils stay in sync

contract SecurityCouncilManager is
    Initializable,
    AccessControlUpgradeable,
    ISecurityCouncilManager
{
    event CohortReplaced(address[] newCohort, Cohort indexed cohort);
    event MemberAdded(address indexed newMember, Cohort indexed cohort);
    event MemberRemoved(address indexed member, Cohort indexed cohort);
    event MemberReplaced(address indexed replacedMember, address indexed newMember, Cohort cohort);
    event MemberRotated(address indexed replacedAddress, address indexed newAddress, Cohort cohort);
    event SecurityCouncilAdded(
        address securityCouncil, address updateAction, uint256 securityCouncilsLength
    );
    event SecurityCouncilRemoved(
        address securityCouncil, address updateAction, uint256 securityCouncilsLength
    );
    event UpgradeExecRouterBuilderSet(address upgradeExecRouterBuilder);

    // The Security Council members are separated into two cohorts, allowing a whole cohort to be replaced, as
    // specified by the Arbitrum Constitution.
    // These two cohort arrays contain the source of truth for the members of the Security Council. When a membership
    // change needs to be made, a change to these arrays is first made here locally, then pushed to each of the Security Councils
    // A member cannot be in both cohorts at the same time
    address[] internal firstCohort;
    address[] internal secondCohort;

    /// @notice Address of the l2 timelock used by core governance
    address payable public l2CoreGovTimelock;

    /// @notice The list of Security Councils under management. Any changes to the cohorts in this manager
    ///         will be pushed to each of these security councils, ensuring that they all stay in sync
    SecurityCouncilData[] public securityCouncils;

    /// @notice Address of UpgradeExecRouterBuilder. Used to help create security council updates
    UpgradeExecRouterBuilder public router;

    // TODO: benchmark for reasonable number
    /// @notice Maximum possible number of Security Councils to manage
    /// @dev    Since the councils array will be iterated this provides a safety check to make too many Sec Councils
    ///         aren't added to the array.
    uint256 public immutable MAX_SECURITY_COUNCILS = 500;

    /// @notice Nonce to ensure that scheduled updates create unique entries in the timelocks
    uint256 public updateNonce;

    /// @notice Size of cohort under ordinary circumstancces
    uint256 public cohortSize;

    /// @notice Magic value used by the L1 timelock to indicate that a retryable ticket should be created
    ///         Value is defined in L1ArbitrumTimelock contract https://etherscan.io/address/0xE6841D92B0C345144506576eC13ECf5103aC7f49#readProxyContract#F5
    address public constant RETRYABLE_TICKET_MAGIC = 0xa723C008e76E379c55599D2E4d93879BeaFDa79C;

    bytes32 public constant COHORT_REPLACER_ROLE = keccak256("COHORT_REPLACER");
    bytes32 public constant MEMBER_ADDER_ROLE = keccak256("MEMBER_ADDER");
    bytes32 public constant MEMBER_REPLACER_ROLE = keccak256("MEMBER_REPLACER");
    bytes32 public constant MEMBER_ROTATOR_ROLE = keccak256("MEMBER_ROTATOR");
    bytes32 public constant MEMBER_REMOVER_ROLE = keccak256("MEMBER_REMOVER");

    constructor() {
        _disableInitializers();
    }

    function initialize(
        address[] memory _firstCohort,
        address[] memory _secondCohort,
        SecurityCouncilData[] memory _securityCouncils,
        SecurityCouncilManagerRoles memory _roles,
        address payable _l2CoreGovTimelock,
        UpgradeExecRouterBuilder _router
    ) external initializer {
<<<<<<< HEAD
        // CHRIS: TODO: ensure that the first and second cohort are disjoint
        // TODO: ensure first + second cohort = all signers?
        require(
            _firstCohort.length == _secondCohort.length,
            "SecurityCouncilManager: cohorts must be the same length"
        );
=======
        if (_firstCohort.length != _secondCohort.length) {
            revert CohortLengthMismatch(_firstCohort, _secondCohort);
        }
>>>>>>> 936e2ebc
        firstCohort = _firstCohort;
        secondCohort = _secondCohort;
        cohortSize = _firstCohort.length;
        _grantRole(DEFAULT_ADMIN_ROLE, _roles.admin);
        _grantRole(COHORT_REPLACER_ROLE, _roles.cohortUpdator);
        _grantRole(MEMBER_ADDER_ROLE, _roles.memberAdder);
        for (uint256 i = 0; i < _roles.memberRemovers.length; i++) {
            _grantRole(MEMBER_REMOVER_ROLE, _roles.memberRemovers[i]);
        }
        _grantRole(MEMBER_ROTATOR_ROLE, _roles.memberRotator);
        _grantRole(MEMBER_REPLACER_ROLE, _roles.memberReplacer);

        l2CoreGovTimelock = _l2CoreGovTimelock;

        _setUpgradeExecRouterBuilder(_router);
        for (uint256 i = 0; i < _securityCouncils.length; i++) {
            _addSecurityCouncil(_securityCouncils[i]);
        }
    }

    /// @inheritdoc ISecurityCouncilManager
    function replaceCohort(address[] memory _newCohort, Cohort _cohort)
        external
        onlyRole(COHORT_REPLACER_ROLE)
    {
        if (_newCohort.length != cohortSize) {
            revert InvalidNewCohortLength({cohort: _newCohort, cohortSize: cohortSize});
        }
        if (_cohort == Cohort.FIRST) {
            firstCohort = _newCohort;
        } else if (_cohort == Cohort.SECOND) {
            secondCohort = _newCohort;
        }

        _scheduleUpdate();
        emit CohortReplaced(_newCohort, _cohort);
    }

    function _addMemberToCohortArray(address _newMember, Cohort _cohort) internal {
        address[] storage cohort = _cohort == Cohort.FIRST ? firstCohort : secondCohort;
        if (cohort.length == cohortSize) {
            revert CohortFull({cohort: _cohort});
        }
        if (firstCohortIncludes(_newMember)) {
            revert MemberInCohort({member: _newMember, cohort: Cohort.FIRST});
        }
        if (secondCohortIncludes(_newMember)) {
            revert MemberInCohort({member: _newMember, cohort: Cohort.SECOND});
        }

        cohort.push(_newMember);
    }

    function _removeMemberFromCohortArray(address _member) internal returns (Cohort) {
        for (uint256 i = 0; i < 2; i++) {
            address[] storage cohort = i == 0 ? firstCohort : secondCohort;
            for (uint256 j = 0; j < cohort.length; j++) {
                if (_member == cohort[j]) {
                    cohort[j] = cohort[cohort.length - 1];
                    cohort.pop();
                    return i == 0 ? Cohort.FIRST : Cohort.SECOND;
                }
            }
        }
        revert NotAMember({member: _member});
    }

    /// @inheritdoc ISecurityCouncilManager
    function addMember(address _newMember, Cohort _cohort) external onlyRole(MEMBER_ADDER_ROLE) {
        if (_newMember == address(0)) {
            revert ZeroAddress();
        }
        _addMemberToCohortArray(_newMember, _cohort);
        _scheduleUpdate();
        emit MemberAdded(_newMember, _cohort);
    }

    /// @inheritdoc ISecurityCouncilManager
    function removeMember(address _member) external onlyRole(MEMBER_REMOVER_ROLE) {
        if (_member == address(0)) {
            revert ZeroAddress();
        }
        Cohort cohort = _removeMemberFromCohortArray(_member);
        _scheduleUpdate();
        emit MemberRemoved({member: _member, cohort: cohort});
    }

    /// @inheritdoc ISecurityCouncilManager
    function replaceMember(address _memberToReplace, address _newMember)
        external
        onlyRole(MEMBER_REPLACER_ROLE)
    {
        Cohort cohort = _swapMembers(_memberToReplace, _newMember);
        emit MemberReplaced({
            replacedMember: _memberToReplace,
            newMember: _newMember,
            cohort: cohort
        });
    }

    /// @inheritdoc ISecurityCouncilManager
    function rotateMember(address _currentAddress, address _newAddress)
        external
        onlyRole(MEMBER_ROTATOR_ROLE)
    {
        Cohort cohort = _swapMembers(_currentAddress, _newAddress);
        emit MemberRotated({
            replacedAddress: _currentAddress,
            newAddress: _newAddress,
            cohort: cohort
        });
    }

    function _swapMembers(address _addressToRemove, address _addressToAdd)
        internal
        returns (Cohort)
    {
        if (_addressToRemove == address(0) || _addressToAdd == address(0)) {
            revert ZeroAddress();
        }
        Cohort cohort = _removeMemberFromCohortArray(_addressToRemove);
        _addMemberToCohortArray(_addressToAdd, cohort);
        _scheduleUpdate();
        return cohort;
    }

    function _addSecurityCouncil(SecurityCouncilData memory _securityCouncilData) internal {
        if (securityCouncils.length == MAX_SECURITY_COUNCILS) {
            revert MaxSecurityCouncils(securityCouncils.length);
        }

        if (
            _securityCouncilData.updateAction == address(0)
                || _securityCouncilData.securityCouncil == address(0)
        ) {
            revert ZeroAddress();
        }

        if (_securityCouncilData.chainId == 0) {
            revert SecurityCouncilZeroChainID(_securityCouncilData);
        }

        if (!router.upExecLocationExists(_securityCouncilData.chainId)) {
            revert SecurityCouncilNotInRouter(_securityCouncilData);
        }

        for (uint256 i = 0; i < securityCouncils.length; i++) {
            SecurityCouncilData storage existantSecurityCouncil = securityCouncils[i];

            if (
                existantSecurityCouncil.chainId == _securityCouncilData.chainId
                    && existantSecurityCouncil.securityCouncil == _securityCouncilData.securityCouncil
            ) {
                revert SecurityCouncilAlreadyInRouter(_securityCouncilData);
            }
        }

        securityCouncils.push(_securityCouncilData);
        emit SecurityCouncilAdded(
            _securityCouncilData.securityCouncil,
            _securityCouncilData.updateAction,
            securityCouncils.length
        );
    }

    /// @inheritdoc ISecurityCouncilManager
    function addSecurityCouncil(SecurityCouncilData memory _securityCouncilData)
        external
        onlyRole(DEFAULT_ADMIN_ROLE)
    {
        _addSecurityCouncil(_securityCouncilData);
    }

    /// @inheritdoc ISecurityCouncilManager
    function removeSecurityCouncil(SecurityCouncilData memory _securityCouncilData)
        external
        onlyRole(DEFAULT_ADMIN_ROLE)
        returns (bool)
    {
        for (uint256 i = 0; i < securityCouncils.length; i++) {
            SecurityCouncilData storage securityCouncilData = securityCouncils[i];
            if (
                securityCouncilData.securityCouncil == _securityCouncilData.securityCouncil
                    && securityCouncilData.chainId == _securityCouncilData.chainId
                    && securityCouncilData.updateAction == _securityCouncilData.updateAction
            ) {
                SecurityCouncilData storage lastSecurityCouncil =
                    securityCouncils[securityCouncils.length - 1];

                securityCouncils[i] = lastSecurityCouncil;
                securityCouncils.pop();
                emit SecurityCouncilRemoved(
                    securityCouncilData.securityCouncil,
                    securityCouncilData.updateAction,
                    securityCouncils.length
                );
                return true;
            }
        }
        revert SecurityCouncilNotInManager(_securityCouncilData);
    }

    /// @inheritdoc ISecurityCouncilManager
    function setUpgradeExecRouterBuilder(UpgradeExecRouterBuilder _router)
        external
        onlyRole(DEFAULT_ADMIN_ROLE)
    {
        _setUpgradeExecRouterBuilder(_router);
    }

    function _setUpgradeExecRouterBuilder(UpgradeExecRouterBuilder _router) internal {
        address routerAddress = address(_router);

        if (!Address.isContract(routerAddress)) {
            revert NotAContract({account: routerAddress});
        }

        router = _router;
        emit UpgradeExecRouterBuilderSet(routerAddress);
    }

    /// @inheritdoc ISecurityCouncilManager
    function getFirstCohort() external view returns (address[] memory) {
        return firstCohort;
    }

    /// @inheritdoc ISecurityCouncilManager
    function getSecondCohort() external view returns (address[] memory) {
        return secondCohort;
    }

    /// @inheritdoc ISecurityCouncilManager
    function getBothCohorts() public view returns (address[] memory) {
        address[] memory members = new address[](firstCohort.length + secondCohort.length);
        for (uint256 i = 0; i < firstCohort.length; i++) {
            members[i] = firstCohort[i];
        }
        for (uint256 i = 0; i < secondCohort.length; i++) {
            members[firstCohort.length + i] = secondCohort[i];
        }
        return members;
    }

    function securityCouncilsLength() public view returns (uint256) {
        return securityCouncils.length;
    }

    /// @inheritdoc ISecurityCouncilManager
    function firstCohortIncludes(address account) public view returns (bool) {
        return cohortIncludes(Cohort.FIRST, account);
    }

    /// @inheritdoc ISecurityCouncilManager
    function secondCohortIncludes(address account) public view returns (bool) {
        return cohortIncludes(Cohort.SECOND, account);
    }

    function cohortIncludes(Cohort cohort, address account) public view returns (bool) {
        address[] memory cohortMembers = cohort == Cohort.FIRST ? firstCohort : secondCohort;
        return SecurityCouncilMgmtUtils.isInArray(account, cohortMembers);
    }

    /// @notice Generate unique salt for timelock scheduling
    /// @param _members Data to input / hash
    function generateSalt(address[] memory _members) external view returns (bytes32) {
        // CHRIS: TODO: make this func pure by providing the update nonce
        return keccak256(abi.encodePacked(_members, updateNonce));
    }

    // CHRIS: TODO: docs
    function getScheduleUpdateData()
        public
        view
        returns (address[] memory, address, bytes memory)
    {
        // build a union array of security council members
        address[] memory newMembers = getBothCohorts();

        // build batch call to L1 timelock
        address[] memory actionAddresses = new address[](securityCouncils.length);
        bytes[] memory actionDatas = new bytes[](securityCouncils.length);
        uint256[] memory chainIds = new uint256[](securityCouncils.length);

        for (uint256 i = 0; i < securityCouncils.length; i++) {
            SecurityCouncilData memory securityCouncilData = securityCouncils[i];

            actionAddresses[i] = securityCouncilData.updateAction;
            chainIds[i] = securityCouncilData.chainId;
            actionDatas[i] = abi.encodeWithSelector(
                SecurityCouncilMemberSyncAction.perform.selector,
                securityCouncilData.securityCouncil,
                newMembers
            );
        }

        (address to, bytes memory data) = router.createActionRouteData(
            chainIds,
            actionAddresses,
            new uint256[](securityCouncils.length), // all values are always 0
            actionDatas,
            this.generateSalt(newMembers) // must be unique as the proposal hash is used for replay protection in the L1 timelock
        );
        return (newMembers, to, data);
    }

    /// @dev Create a union of the second and first cohort, then update all Security Councils under management with that unioned array.
    ///      Councils on other chains will need to be scheduled through timelocks and target upgrade executors
    function _scheduleUpdate() internal {
        // always update the nonce - this is used to ensure that proposals in the timelocks are unique
        updateNonce++;
        // TODO: enforce ordering (on the L1 side) with a nonce? is no contract level ordering guarunee for updates ok?
        (address[] memory newMembers, address to, bytes memory data) = this.getScheduleUpdateData();

        ArbitrumTimelock(l2CoreGovTimelock).schedule({
            target: to, // ArbSys address - this will trigger a call from L2->L1
            value: 0,
            // call to ArbSys.sendTxToL1; target the L1 timelock with the calldata previously constucted
            data: data,
            predecessor: bytes32(0),
            salt: this.generateSalt(newMembers), // must be unique as the proposal hash is used for replay protection in the L2 timelock
            delay: ArbitrumTimelock(l2CoreGovTimelock).getMinDelay()
        });
    }
}<|MERGE_RESOLUTION|>--- conflicted
+++ resolved
@@ -89,18 +89,9 @@
         address payable _l2CoreGovTimelock,
         UpgradeExecRouterBuilder _router
     ) external initializer {
-<<<<<<< HEAD
-        // CHRIS: TODO: ensure that the first and second cohort are disjoint
-        // TODO: ensure first + second cohort = all signers?
-        require(
-            _firstCohort.length == _secondCohort.length,
-            "SecurityCouncilManager: cohorts must be the same length"
-        );
-=======
         if (_firstCohort.length != _secondCohort.length) {
             revert CohortLengthMismatch(_firstCohort, _secondCohort);
         }
->>>>>>> 936e2ebc
         firstCohort = _firstCohort;
         secondCohort = _secondCohort;
         cohortSize = _firstCohort.length;
