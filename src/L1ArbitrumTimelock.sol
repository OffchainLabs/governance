--- conflicted
+++ resolved
@@ -40,10 +40,6 @@
     ///                     For the Arbitrum DAO this the Arbitrum DAO timelock on Arb1
     function initialize(
         uint256 minDelay,
-<<<<<<< HEAD
-        address[] memory proposers, // CHRIS: TODO: there's no point in these - they cant work
-=======
->>>>>>> 9401fcec
         address[] memory executors,
         address _governanceChainInbox,
         address _l2Timelock
