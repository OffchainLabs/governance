// SPDX-License-Identifier: Apache-2.0
pragma solidity 0.8.16;

<<<<<<< HEAD

=======
>>>>>>> f5361afd
import "../../src/L1ArbitrumTimelock.sol";

contract InboxMock is IInboxSubmissionFee {
    address l2ToL1SenderMock = address(0);
    uint256 public msgNum = 1;
    address private mbridge;

    constructor(address _bridge) {
        mbridge = _bridge;
    }

    /// @dev msg.value sent to the inbox isn't high enough
    error InsufficientValue(uint256 expected, uint256 actual);

    /// @dev submission cost provided isn't enough to create retryable ticket
    error InsufficientSubmissionCost(uint256 expected, uint256 actual);

    error RetryableData(
        address from,
        address to,
        uint256 l2CallValue,
        uint256 deposit,
        uint256 maxSubmissionCost,
        address excessFeeRefundAddress,
        address callValueRefundAddress,
        uint256 gasLimit,
        uint256 maxFeePerGas,
        bytes data
    );

    function calculateRetryableSubmissionFee(uint256 dataLength, uint256 baseFee)
        public
        view
        returns (uint256)
    {
        // Use current block basefee if baseFee parameter is 0
        return (1400 + 6 * dataLength) * (baseFee == 0 ? block.basefee : baseFee);
    }

    struct RetryableTicket {
        address from;
        address to;
        uint256 l2CallValue;
        uint256 value;
        uint256 maxSubmissionCost;
        address excessFeeRefundAddress;
        address callValueRefundAddress;
        uint256 gasLimit;
        uint256 maxFeePerGas;
        bytes data;
    }

    RetryableTicket[] public retryableTickets;

    function createRetryableTicket(
        address to,
        uint256 l2CallValue,
        uint256 maxSubmissionCost,
        address excessFeeRefundAddress,
        address callValueRefundAddress,
        uint256 gasLimit,
        uint256 maxFeePerGas,
        bytes calldata data
    ) external payable returns (uint256) {
        if (msg.value < (maxSubmissionCost + l2CallValue + gasLimit * maxFeePerGas)) {
            revert InsufficientValue(
                maxSubmissionCost + l2CallValue + gasLimit * maxFeePerGas, msg.value
            );
        }

        if (gasLimit == 1 || maxFeePerGas == 1) {
            revert RetryableData(
                msg.sender,
                to,
                l2CallValue,
                msg.value,
                maxSubmissionCost,
                excessFeeRefundAddress,
                callValueRefundAddress,
                gasLimit,
                maxFeePerGas,
                data
            );
        }

        uint256 submissionFee = calculateRetryableSubmissionFee(data.length, block.basefee);
        if (maxSubmissionCost < submissionFee) {
            revert InsufficientSubmissionCost(submissionFee, maxSubmissionCost);
        }

        retryableTickets.push(
            RetryableTicket({
                from: msg.sender,
                to: to,
                l2CallValue: l2CallValue,
                value: msg.value,
                maxSubmissionCost: maxSubmissionCost,
                excessFeeRefundAddress: excessFeeRefundAddress,
                callValueRefundAddress: callValueRefundAddress,
                gasLimit: gasLimit,
                maxFeePerGas: maxFeePerGas,
                data: data
            })
        );

        return msgNum++;
    }

    function getRetryableTicket(uint256 index) external view returns (RetryableTicket memory) {
        return retryableTickets[index];
    }

    function bridge() external view returns (IBridge) {
        if (mbridge != address(0)) {
            return IBridge(mbridge);
        } else {
            return IBridge(address(this));
        }
    }

    function activeOutbox() external view returns (address) {
        return address(this);
    }

    function setL2ToL1Sender(address sender) external {
        l2ToL1SenderMock = sender;
    }

    function l2ToL1Sender() external view returns (address) {
        return l2ToL1SenderMock;
    }
}<|MERGE_RESOLUTION|>--- conflicted
+++ resolved
@@ -1,10 +1,6 @@
 // SPDX-License-Identifier: Apache-2.0
 pragma solidity 0.8.16;
 
-<<<<<<< HEAD
-
-=======
->>>>>>> f5361afd
 import "../../src/L1ArbitrumTimelock.sol";
 
 contract InboxMock is IInboxSubmissionFee {
