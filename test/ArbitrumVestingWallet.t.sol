--- conflicted
+++ resolved
@@ -49,17 +49,13 @@
 
         address payable governor = payable(TestUtil.deployProxy(address(new L2ArbitrumGovernor())));
         L2ArbitrumGovernor(governor).initialize(
-<<<<<<< HEAD
-            IVotesUpgradeable(token), ArbitrumTimelock(timelock), address(1), 10_000, 10_000, 3, 0
-=======
             IVotesUpgradeable(token),
             ArbitrumTimelock(timelock),
             address(1),
-            10000,
-            10000,
+            10_000,
+            10_000,
             3,
             0
->>>>>>> 202db95b
         );
 
         vm.roll(claimPeriodStart);
