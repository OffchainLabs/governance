--- conflicted
+++ resolved
@@ -49,9 +49,6 @@
 
         address payable governor = payable(TestUtil.deployProxy(address(new L2ArbitrumGovernor())));
         L2ArbitrumGovernor(governor).initialize(
-<<<<<<< HEAD
-            IVotesUpgradeable(token), ArbitrumTimelock(timelock), address(1), 10_000, 10_000, 3, 0
-=======
             IVotesUpgradeable(token),
             ArbitrumTimelock(timelock),
             address(1),
@@ -59,7 +56,6 @@
             10000,
             3,
             0
->>>>>>> 202db95b
         );
 
         vm.roll(claimPeriodStart);
