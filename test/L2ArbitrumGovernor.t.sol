--- conflicted
+++ resolved
@@ -143,27 +143,34 @@
     }
 
     function testExecutorPermissions() external {
-<<<<<<< HEAD
-        (L2ArbitrumGovernor l2ArbitrumGovernor,,) = deployAndInit();
+        (L2ArbitrumGovernor l2ArbitrumGovernor, , ) = deployAndInit();
         vm.startPrank(executor);
 
         l2ArbitrumGovernor.relay(
-            address(l2ArbitrumGovernor), 0, abi.encodeWithSelector(l2ArbitrumGovernor.setProposalThreshold.selector, 2)
+            address(l2ArbitrumGovernor),
+            0,
+            abi.encodeWithSelector(l2ArbitrumGovernor.setProposalThreshold.selector, 2)
         );
         assertEq(l2ArbitrumGovernor.proposalThreshold(), 2, "Prop threshold");
 
         l2ArbitrumGovernor.relay(
-            address(l2ArbitrumGovernor), 0, abi.encodeWithSelector(l2ArbitrumGovernor.setVotingDelay.selector, 2)
+            address(l2ArbitrumGovernor),
+            0,
+            abi.encodeWithSelector(l2ArbitrumGovernor.setVotingDelay.selector, 2)
         );
         assertEq(l2ArbitrumGovernor.votingDelay(), 2, "Voting delay");
 
         l2ArbitrumGovernor.relay(
-            address(l2ArbitrumGovernor), 0, abi.encodeWithSelector(l2ArbitrumGovernor.setVotingPeriod.selector, 2)
+            address(l2ArbitrumGovernor),
+            0,
+            abi.encodeWithSelector(l2ArbitrumGovernor.setVotingPeriod.selector, 2)
         );
         assertEq(l2ArbitrumGovernor.votingPeriod(), 2, "Voting period");
 
         l2ArbitrumGovernor.relay(
-            address(l2ArbitrumGovernor), 0, abi.encodeWithSelector(l2ArbitrumGovernor.updateQuorumNumerator.selector, 4)
+            address(l2ArbitrumGovernor),
+            0,
+            abi.encodeWithSelector(l2ArbitrumGovernor.updateQuorumNumerator.selector, 4)
         );
         assertEq(l2ArbitrumGovernor.quorumNumerator(), 4, "Quorum num");
 
@@ -178,26 +185,8 @@
     }
 
     function testExecutorPermissionsFail() external {
-        (L2ArbitrumGovernor l2ArbitrumGovernor,,) = deployAndInit();
-
-=======
-        // TODO: fix
-        // (L2ArbitrumGovernor l2ArbitrumGovernor,,) = deployAndInit();
-        // vm.startPrank(executor);
-        // l2ArbitrumGovernor.setVotingDelay(2);
-        // assertEq(l2ArbitrumGovernor.votingDelay(), 2, "Voting delay");
-        // l2ArbitrumGovernor.setVotingPeriod(2);
-        // assertEq(l2ArbitrumGovernor.votingPeriod(), 2, "Voting period");
-        // l2ArbitrumGovernor.setProposalNumerator(2);
-        // assertEq(l2ArbitrumGovernor.proposalNumerator(), 2, "Prop numerator");
-        // l2ArbitrumGovernor.setL2Executor(someRando);
-        // assertEq(l2ArbitrumGovernor.l2Executor(), someRando, "l2executor");
-        // vm.stopPrank();
-    }
-
-    function testExecutorPermissionsFail() external {
-        (L2ArbitrumGovernor l2ArbitrumGovernor, , ) = deployAndInit();
->>>>>>> 202db95b
+        (L2ArbitrumGovernor l2ArbitrumGovernor, , ) = deployAndInit();
+
         vm.startPrank(someRando);
 
         vm.expectRevert("Governor: onlyGovernance");
@@ -217,7 +206,9 @@
 
         vm.expectRevert("Ownable: caller is not the owner");
         l2ArbitrumGovernor.relay(
-            address(l2ArbitrumGovernor), 0, abi.encodeWithSelector(l2ArbitrumGovernor.updateQuorumNumerator.selector, 4)
+            address(l2ArbitrumGovernor),
+            0,
+            abi.encodeWithSelector(l2ArbitrumGovernor.updateQuorumNumerator.selector, 4)
         );
 
         vm.stopPrank();
