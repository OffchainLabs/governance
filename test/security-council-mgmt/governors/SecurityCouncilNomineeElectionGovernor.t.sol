--- conflicted
+++ resolved
@@ -363,18 +363,11 @@
 
         // should call the member election governor if there are enough compliant nominees
         vm.roll(governor.proposalVettingDeadline(proposalId));
-<<<<<<< HEAD
-        _mockCohortIncludes(
-            Cohort.SECOND, _contender(uint8(initParams.targetNomineeCount - 1)), false
-=======
         _mockCohortIncludes(Cohort.SECOND, _contender(uint8(cohortSize - 1)), false);
         vm.prank(initParams.nomineeVetter);
         governor.includeNominee(
             proposalId, _contender(uint8(cohortSize - 1))
->>>>>>> 67bd7858
-        );
-        vm.prank(initParams.nomineeVetter);
-        governor.includeNominee(proposalId, _contender(uint8(initParams.targetNomineeCount - 1)));
+        );
 
         vm.roll(governor.proposalVettingDeadline(proposalId) + 1);
         vm.mockCall(address(initParams.securityCouncilMemberElectionGovernor), "", "");
