// // SPDX-License-Identifier: Apache-2.0
// pragma solidity 0.8.16;

import "../src/L2GovernanceFactory.sol";
import "../src/L2ArbitrumGovernor.sol";
import "../src/UpgradeExecutor.sol";
import "../src/ArbitrumTimelock.sol";

import "forge-std/Test.sol";
import "forge-std/console.sol";
import "@openzeppelin/contracts/proxy/transparent/TransparentUpgradeableProxy.sol";

contract L2GovernanceFactoryTest is Test {
    // token
    address l1Token = address(139);
    uint256 l2TokenInitialSupply = 1e10;

    // timelock
    uint256 l2MinTimelockDelay = 42;
<<<<<<< HEAD
    address l1Token = address(137);
    uint256 l2TokenInitialSupply = 43;
    address l2TokenOwner = address(238);
    address[] l2UpgradeExecutors;
=======

    // govs
>>>>>>> 9401fcec
    uint256 votingPeriod = 44;
    uint256 votingDelay = 45;
    uint256 coreQuorumThreshold = 4;
    uint256 treasuryQuorumThreshold = 3;
    uint256 proposalThreshold = 5e6;
    uint64 minPeriodAfterQuorum = 41;

    address[] l2UpgradeExecutors = [address(404), address(504)];

    address[] addressArrayStub = [address(777), address(888)];

    address someRando = address(390);
    address upgradeProposer = address(1234);

    address l2InitialSupplyRecipient = address(456);

    DeployCoreParams deployCoreParams = DeployCoreParams({
        _l2MinTimelockDelay: l2MinTimelockDelay,
        _l1Token: l1Token,
        _l2TokenInitialSupply: l2TokenInitialSupply,
        _votingPeriod: votingPeriod,
        _votingDelay: votingDelay,
        _coreQuorumThreshold: coreQuorumThreshold,
        _treasuryQuorumThreshold: treasuryQuorumThreshold,
        _proposalThreshold: proposalThreshold,
        _minPeriodAfterQuorum: minPeriodAfterQuorum,
        _upgradeProposer: upgradeProposer,
        _l2InitialSupplyRecipient: l2InitialSupplyRecipient
    });

    function deploy()
        public
        returns (
            L2ArbitrumToken token,
            L2ArbitrumGovernor coreGov,
            ArbitrumTimelock coreTimelock,
            L2ArbitrumGovernor treasuryGov,
            ArbitrumTimelock treasuryTimelock,
            FixedDelegateErc20Wallet arbTreasury,
            ProxyAdmin proxyAdmin,
            UpgradeExecutor executor
        )
    {
        L2GovernanceFactory l2GovernanceFactory;
        {
            address _coreTimelockLogic = address(new ArbitrumTimelock());
            address _coreGovernorLogic = address(new L2ArbitrumGovernor());
            address _treasuryTimelockLogic = address(new ArbitrumTimelock());
            address _treasuryLogic = address(new FixedDelegateErc20Wallet());
            address _treasuryGovernorLogic = address(new L2ArbitrumGovernor());
            address _l2TokenLogic = address(new L2ArbitrumToken());
            address _upgradeExecutorLogic = address(new UpgradeExecutor());

            l2GovernanceFactory = new L2GovernanceFactory(
            _coreTimelockLogic,
            _coreGovernorLogic,
            _treasuryTimelockLogic,
            _treasuryLogic,
            _treasuryGovernorLogic,
            _l2TokenLogic,
            _upgradeExecutorLogic
        );
        }

        (DeployedContracts memory dc, DeployedTreasuryContracts memory dtc) =
            l2GovernanceFactory.deployStep1(deployCoreParams);
        l2GovernanceFactory.deployStep3(l2UpgradeExecutors);

        vm.prank(l2InitialSupplyRecipient);
        dc.token.transferOwnership(address(dc.executor));

        return (
            dc.token,
            dc.coreGov,
            dc.coreTimelock,
            dtc.treasuryGov,
            dtc.treasuryTimelock,
            dtc.arbTreasury,
            dc.proxyAdmin,
            dc.executor
        );
    }

    function testDeploySteps()
        public
        returns (
            L2ArbitrumToken token,
            L2ArbitrumGovernor coreGov,
            ArbitrumTimelock coreTimelock,
            L2ArbitrumGovernor treasuryGov,
            ArbitrumTimelock treasuryTimelock,
            FixedDelegateErc20Wallet arbTreasury,
            ProxyAdmin proxyAdmin,
            UpgradeExecutor executor
        )
    {
        address owner = address(232_323);
        address _coreTimelockLogic = address(new ArbitrumTimelock());
        address _coreGovernorLogic = address(new L2ArbitrumGovernor());
        address _treasuryTimelockLogic = address(new ArbitrumTimelock());
        address _treasuryLogic = address(new FixedDelegateErc20Wallet());
        address _treasuryGovernorLogic = address(new L2ArbitrumGovernor());
        address _l2TokenLogic = address(new L2ArbitrumToken());
        address _upgradeExecutorLogic = address(new UpgradeExecutor());

        vm.prank(owner);
        L2GovernanceFactory l2GovernanceFactory = new L2GovernanceFactory(
            _coreTimelockLogic,
            _coreGovernorLogic,
            _treasuryTimelockLogic,
            _treasuryLogic,
            _treasuryGovernorLogic,
            _l2TokenLogic,
            _upgradeExecutorLogic
        );

        // rando can't start deploy
        vm.prank(someRando);
        vm.expectRevert("Ownable: caller is not the owner");
        l2GovernanceFactory.deployStep1(deployCoreParams);

        // owner can't skip to step 3
        vm.startPrank(owner);
        vm.expectRevert("L2GovernanceFactory: not step three");
        l2GovernanceFactory.deployStep3(l2UpgradeExecutors);

        // owner should successfully carry out step 1
        l2GovernanceFactory.deployStep1(deployCoreParams);

        // owner can't repeat step 1
        vm.expectRevert("L2GovernanceFactory: not step one");
        l2GovernanceFactory.deployStep1(deployCoreParams);
        vm.stopPrank();

        // rando can't trigger step 3
        vm.prank(someRando);
        vm.expectRevert("Ownable: caller is not the owner");
        l2GovernanceFactory.deployStep3(l2UpgradeExecutors);

        // owner shoud successfully carrout out step 3
        vm.startPrank(owner);
        l2GovernanceFactory.deployStep3(l2UpgradeExecutors);

        // owner can't repeat step 3
        vm.expectRevert("L2GovernanceFactory: not step three");
        l2GovernanceFactory.deployStep3(l2UpgradeExecutors);
        vm.stopPrank();
    }

    function testContractsDeployed() external {
        (
            L2ArbitrumToken token,
            L2ArbitrumGovernor coreGov,
            ArbitrumTimelock coreTimelock,
            L2ArbitrumGovernor treasuryGov,
            ArbitrumTimelock treasuryTimelock,
            FixedDelegateErc20Wallet arbTreasury,
            ProxyAdmin proxyAdmin,
            UpgradeExecutor executor
        ) = deploy();
        assertGt(address(token).code.length, 0, "no token deployed");
        assertGt(address(coreGov).code.length, 0, "no governer deployed");
        assertGt(address(coreTimelock).code.length, 0, "no timelock deployed");
        assertGt(address(treasuryGov).code.length, 0, "no treasuryGov deployed");
        assertGt(address(treasuryTimelock).code.length, 0, "no treasuryTimelock deployed");
        assertGt(address(arbTreasury).code.length, 0, "no treasuryTimelock deployed");
        assertGt(address(proxyAdmin).code.length, 0, "no proxyAdmin deployed");
        assertGt(address(executor).code.length, 0, "no upgradeExecutor deployed");
    }

    function testContractsInitialized() external {
        (
            L2ArbitrumToken token,
            L2ArbitrumGovernor gov,
            ArbitrumTimelock timelock,
            L2ArbitrumGovernor treasuryGov,
            ArbitrumTimelock treasuryTimelock,
            FixedDelegateErc20Wallet arbTreasury,
            ProxyAdmin proxyAdmin,
            UpgradeExecutor upgradeExecutor
        ) = deploy();
        vm.expectRevert("Initializable: contract is already initialized");
        token.initialize(l1Token, l2TokenInitialSupply, l1Token);

        vm.expectRevert("Initializable: contract is already initialized");
        gov.initialize(token, timelock, someRando, 1, 1, 1, 1, 1);

        vm.expectRevert("Initializable: contract is already initialized");
        treasuryGov.initialize(token, timelock, someRando, 1, 1, 1, 1, 1);

        vm.expectRevert("Initializable: contract is already initialized");
        timelock.initialize(1, addressArrayStub, addressArrayStub);

        vm.expectRevert("Initializable: contract is already initialized");
        treasuryTimelock.initialize(1, addressArrayStub, addressArrayStub);

        address excludeAddress = treasuryGov.EXCLUDE_ADDRESS();
        vm.expectRevert("Initializable: contract is already initialized");
        arbTreasury.initialize(address(token), excludeAddress, address(treasuryGov));

        vm.expectRevert("Initializable: contract is already initialized");
        address[] memory addresses = new address[](1);
        addresses[0] = someRando;
        upgradeExecutor.initialize(address(upgradeExecutor), addresses);
    }

    function testSanityCheckValues() external {
        (
            L2ArbitrumToken token,
            L2ArbitrumGovernor gov,
            ArbitrumTimelock coreTimelock,
            L2ArbitrumGovernor treasuryGov,
            ArbitrumTimelock treasuryTimelock,
            FixedDelegateErc20Wallet arbTreasury,
            ProxyAdmin proxyAdmin,
            UpgradeExecutor upgradeExecutor
        ) = deploy();
        assertEq(token.owner(), address(upgradeExecutor), "token.owner()");
        assertEq(token.l1Address(), l1Token, "token.l1Address()");
        assertEq(token.totalSupply(), l2TokenInitialSupply, "token.totalSupply()");

        assertEq(coreTimelock.getMinDelay(), l2MinTimelockDelay, "coreTimelock.getMinDelay()");
        assertEq(treasuryTimelock.getMinDelay(), 0, "treasuryTimelock.minDelay() zero");

        assertEq(gov.votingPeriod(), votingPeriod, "gov.votingPeriod()");
        assertEq(treasuryGov.votingPeriod(), votingPeriod, "treasuryGov.votingPeriod()");
        assertEq(gov.votingDelay(), votingDelay, "gov.votingDelay()");
        assertEq(treasuryGov.votingDelay(), votingDelay, "treasuryGov.votingDelay()");

        assertEq(gov.quorumNumerator(), coreQuorumThreshold, "gov.quorumNumerator()");
        assertEq(
            treasuryGov.quorumNumerator(), treasuryQuorumThreshold, "reasuryGov.quorumNumerator()"
        );

        assertEq(gov.proposalThreshold(), proposalThreshold, "gov.proposalThreshold()");
        assertEq(
            treasuryGov.proposalThreshold(), proposalThreshold, "treasuryGov.proposalThreshold()"
        );

        assertEq(
            gov.lateQuorumVoteExtension(), minPeriodAfterQuorum, "gov.lateQuorumVoteExtension()"
        );
        assertEq(
            treasuryGov.lateQuorumVoteExtension(),
            minPeriodAfterQuorum,
            "treasuryGov.lateQuorumVoteExtension()"
        );

        bytes32 executorRole = upgradeExecutor.EXECUTOR_ROLE();
        for (uint256 i = 0; i < l2UpgradeExecutors.length; i++) {
            assertTrue(
                upgradeExecutor.hasRole(executorRole, l2UpgradeExecutors[i]),
                "l2UpgradeExecutors are executors"
            );
        }
        assertEq(
            token.delegates(address(arbTreasury)),
            treasuryGov.EXCLUDE_ADDRESS(),
            "Exclude address delegation"
        );
        assertEq(token.balanceOf(l2InitialSupplyRecipient), l2TokenInitialSupply, "Initial supply");
    }

    function testProxyAdminOwnership() public {
        (
            L2ArbitrumToken token,
            L2ArbitrumGovernor coreGov,
            ArbitrumTimelock coreTimelock,
            L2ArbitrumGovernor treasuryGov,
            ArbitrumTimelock treasuryTimelock,
            FixedDelegateErc20Wallet arbTreasury,
            ProxyAdmin proxyAdmin,
            UpgradeExecutor executor
        ) = deploy();
        assertEq(proxyAdmin.owner(), address(executor), "L2 Executor owns l2 proxyAdmin");

        address[7] memory deployments = [
            address(token),
            address(coreGov),
            address(coreTimelock),
            address(treasuryGov),
            address(treasuryTimelock),
            address(arbTreasury),
            address(executor)
        ];
        address proxyAdminAddress = address(proxyAdmin);
        vm.startPrank(proxyAdminAddress);
        for (uint256 i = 0; i < deployments.length; i++) {
            assertEq(
                TransparentUpgradeableProxy(payable(deployments[i])).admin(),
                proxyAdminAddress,
                "proxyAdmin is admin"
            );
        }
        vm.stopPrank();
    }

    function testTimelockRoles() public {
        (
            L2ArbitrumToken token,
            L2ArbitrumGovernor coreGov,
            ArbitrumTimelock coreTimelock,
            L2ArbitrumGovernor treasuryGov,
            ArbitrumTimelock treasuryTimelock,
            FixedDelegateErc20Wallet arbTreasury,
            ProxyAdmin proxyAdmin,
            UpgradeExecutor executor
        ) = deploy();
        assertTrue(
            coreTimelock.hasRole(coreTimelock.PROPOSER_ROLE(), address(coreGov)),
            "core gov can propose"
        );
        assertTrue(
            coreTimelock.hasRole(coreTimelock.PROPOSER_ROLE(), address(upgradeProposer)),
            "upgradeProposer can propose"
        );
        assertTrue(
            coreTimelock.hasRole(coreTimelock.CANCELLER_ROLE(), address(coreGov)),
            "core gov can cancel"
        );

        assertTrue(
            coreTimelock.hasRole(coreTimelock.EXECUTOR_ROLE(), address(0)), "anyone can execute"
        );
        assertTrue(
            treasuryTimelock.hasRole(treasuryTimelock.PROPOSER_ROLE(), address(treasuryGov)),
            "treasuryGov can propose"
        );
        assertTrue(
            treasuryTimelock.hasRole(treasuryTimelock.EXECUTOR_ROLE(), address(0)),
            "anyone can execute"
        );
    }
}<|MERGE_RESOLUTION|>--- conflicted
+++ resolved
@@ -17,15 +17,8 @@
 
     // timelock
     uint256 l2MinTimelockDelay = 42;
-<<<<<<< HEAD
-    address l1Token = address(137);
-    uint256 l2TokenInitialSupply = 43;
-    address l2TokenOwner = address(238);
-    address[] l2UpgradeExecutors;
-=======
 
     // govs
->>>>>>> 9401fcec
     uint256 votingPeriod = 44;
     uint256 votingDelay = 45;
     uint256 coreQuorumThreshold = 4;
