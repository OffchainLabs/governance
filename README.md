# Arbitrum Governance
This project contains smart contracts for Arbitrum token and governance. Please see the following for a more detailed explanation:
* [Overview](./docs/overview.md)
* [Proposal lifecycle](./docs/proposal_lifecycle_example.md)
* [Governance Action Contracts](./src/gov-action-contracts/README.md)
* [Security Audit](./audits/trail_of_bits_governance_report_1_6_2023.pdf)

## Run Foundry unit tests

If not already installed, install [Foundry](https://github.com/foundry-rs/foundry#installation).

Make sure Foundry is up-to-date
```
foundryup
```

Install dependencies
```
make install
```

Build project
```
make build
```

Run test cases
```
make test
```

## Run Hardhat integration tests

Running integration tests requires local setup for L1 client and the Nitro sequencer. We will use prepared installation script.   

Start by cloning Nitro repo
```
git clone git@github.com:OffchainLabs/nitro.git
```

Checkout master branch and init submodules
``` 
git checkout master
git pull origin master
git submodule update --init
```

Run the script which will build and start Nitro nodes in Docker containers
```
./test-node.bash --init --no-blockscout
```

Make sure all containers are up and running
```
❯ docker ps
CONTAINER ID   IMAGE                       COMMAND                  CREATED             STATUS             PORTS                                                                       NAMES
83c506bb32a6   nitro-poster                "/usr/local/bin/nitr…"   About an hour ago   Up About an hour   127.0.0.1:8147->8547/tcp, 127.0.0.1:8148->8548/tcp                          nitro-poster-1
ef279f896c24   nitro-staker-unsafe         "/usr/local/bin/nitr…"   About an hour ago   Up About an hour   127.0.0.1:8047->8547/tcp, 127.0.0.1:8048->8548/tcp                          nitro-staker-unsafe-1
fe0df15edae5   nitro-sequencer             "/usr/local/bin/nitr…"   About an hour ago   Up About an hour   127.0.0.1:8547-8548->8547-8548/tcp, 127.0.0.1:9642->9642/tcp                nitro-sequencer-1
5c72ab0f5f54   redis:6.2.6                 "docker-entrypoint.s…"   About an hour ago   Up About an hour   127.0.0.1:6379->6379/tcp                                                    nitro-redis-1
aceb02d8a616   ethereum/client-go:stable   "geth --keystore /ke…"   About an hour ago   Up About an hour   127.0.0.1:8545-8546->8545-8546/tcp, 127.0.0.1:30303->30303/tcp, 30303/udp   nitro-geth-1
```

Set the env variables (you can use the ones from .env-sample)
```
cp files/local/.env-sample .env
```

Install dependencies
```
yarn
```

Compile contracts
```
yarn build
```

Deploy Nitro contracts to the local node
```
yarn gen:network
```

Addresses for deployed contracts are stored to `localNetwork.json`

Finally run integration tests against local node
```
yarn test:integration
```

## Governance deployer

Arbitrum governance consists of multiple L1, Arbitrum One and Nova contracts. Those contracts are interdependent and they require careful deployment and initialization flow. We have automated all the deployment steps in `governanceDeployer.ts` script. On a high level script does the following:
- deploy L1, Arb and Nova governance contracts
- initialize governance contracts 
- deploy and initialize Arbitrum token
- move tokens to all stakeholders according to predefined breakdown
- set up token distributor which enables token claiming to eligible Arbitrum users

There are additional scripts that do the verification of deployed governance, and preparation and verification of protocol ownership transfer to the Arbitrum DAO.  
  
In order to successfully deploy governance, various configuration parameters need to be prepared and set. Config parameters are grouped in these files:
- `deployConfig.json`
  - contains governance, token and token distribution parameters
  - list of all parameters can be found in `scripts/deployerConfig.ts`
- `vestingWalletRecipients.json`
  - key-value pairs in JSON format where key is account for which vested wallet is going to be created and value is amount of tokens entitled to the account
- `daoRecipients.json`
  - key-value pairs in JSON format where key is DAO account and value is amount of tokens entitled to the DAO
- `claimRecipients.json`
  - JSON file containing info about Arbitrum users eligible for Arb token claim
- `.env`, environment vars required to deploy governance:
  - boolean determining if governance is deployed to test or prod environment
  - L1, Arb, Nova RPCs
  - deployer keys
  - location of config files
  - location of `deployedContracts.json` which is used to output addresses of deployed contracts and deployment milestones
  - location of files where unsigned transactions for transfering protocol ownership will be stored
  - full list of variables can be found in `.env-sample`

Next section shows detailed guide how to deploy governance in the local test environment.


### Guide for deploying governance to local test environment

To deploy governance in local env we need to have L1 and Nitro instances up and running (same as in previous section). Start the test node by running following script in `nitro` repo:

```
./test-node.bash --init --no-blockscout
```

Now that Nitro is running, let's prepare Arbitrum One network. Run following script to deploy Arb token bridge contracts:

```
yarn gen:network
```

Info about all the protocol and token bridge contracts is written to `files/local/network.json`.

Do the same for Nova:

```
yarn run gen:nova:network
```
Token bridge contracts are deployed and info is written to `files/local/networkNova.json`.  

Next, we need to do preparation for governance deployment. First install the dependencies:

```
yarn install
```

One of the prerequisites is to have env vars properly set. When deploying to test node it's enough to simply copy the sample values:

```
cp .env-sample .env
```

There's also a set of governance config parameters that need to be properly set prior to deployment. These parameters are used to initialize Arb token, token distribution and different governance variables. They can be edited in following file:
```
cat files/local/deployConfig.json
```

Compile governance contracts:
```
yarn build
```

During the deployment process deployer will write addresses of deployed contracts to `deployedContracts.json`. The same file is also used by deployer to keep track of deployment milestones. If deployment script fails for any reason during the deployment, it can be re-executed and it will automatically continue from the step where it failed in the previous run. In case governance is being deployed from scratch (and there were previous deployments) make sure to remove `deployedContracts.json` file containing cached info and milestones:
```
rm files/local/deployedContracts.json
```

Now everything's ready to start the deployment process. Run the following script:
```
yarn deploy:governance
```

Script deploys and initializes governance contracts. Addresses of deployed contracts are stored in `files/local/deployedContract.json`. Once deployment is finished make sure everything is properly deployed:
```
yarn verify:governance
```

Next step is token allocation. Tokens need to be distributed to treasury, foundation, team, vested investor wallets, DAOs. This also includes deploying TokenDistributor and setting token claim recipients. Depending on the number of recipients this process could take up to few hours.
```
yarn allocate:tokens
```

Now we can check tokens were properly distributed to all the stakeholders as intended.
```
yarn verify:distribution:full
```

Optionally distribute tokens to daos
```
yarn allocate:dao:tokens
```

And verify they were distributed successfully
```
yarn verify:dao:distribution
```

There's another set of tasks required - once governance is deployed ownership of existing Arb/Nova protocol contracts shall be transferred to the DAO. Running the following script will prepare (unsigned) transactions that need to be executed to fully transfer the ownership:
```
yarn prepare:ownership:transfer
```

Script outputs 6 JSON files which contain unsigned TXs in a format that can be inported to Gnosis Safe UI:
- `./files/local/l1ArbProtocolTransferTXs.json`
- `./files/local/l1ArbTokenBridgeTransferTXs.json`
- `./files/local/arbTransferAssetsTXs.json`
- `./files/local/l1NovaProtocolTransferTXs.json`
- `./files/local/l1NovaTokenBridgeTransferTXs.json`
- `./files/local/novaTransferAssetsTXs.json`

In production mode these TXs will be signed and executed by protocol owner multisig. In test mode however we can execute them directly by running script:
```
yarn execute:ownership:transfer
```

Finally, let's make sure owership of protocol assets has been succsessfully transferred to DAO. Verification script works for both production and testing mode.
```
yarn verify:ownership:transfer
```

<<<<<<< HEAD
=======
### ArbitrumFoundationVestingWallet Deployer

#### Deploy
- Set `ARB_URL` and `ARB_KEY` env vars
- Set FoundationWalletDeploymentConfig variables (for target chain) in [config file](./scripts/foundation-wallet-deployment/config.ts)
- run ```yarn hardhat compile ```
- run ```yarn deploy:foundation-wallet ```

#### Verify Deployment
_Verify contract's bytecode on Arbiscan and verify that contract's parameters were set correctly_
- Set `ARB_URL` and `ARBISCAN_API_KEY` env vars 
- Set DeployedWallet address (for target chain) in [config file](./scripts/foundation-wallet-deployment/config.ts)
- run ```yarn verify:foundation-wallet ```
>>>>>>> 7767a9eb
### Guide for deploying vesting wallets
Vesting wallets deployer script can be used to deploy vesting wallets. Script will deploy wallet factory contract, and then call `createWallets` function in a loop, 5 wallets at a time. Currently script does not contain logic for transfering tokens to deployed wallets, it only deploys wallets. Deployer script can handle failures, ie. if execution is unexpectedly terminated script can be re-run and it will continue deploying wallets which haven't been deployed. It is important to notice  assumption that input list of recipients does not change between runs.

Input for the script is list of recipients/beneficiaries and it should have following format:
```
{
  "0xbf7258ead721d9ecc04a8476cf4f863f1b754497": ["1", "340"],
  "0xb98637f3750707fe6d1f0b35dbaf5fc8de65c63d": ["2"],
  "0x28e7A8CD861E9fd6D253bffE80B0704752Fd6A0D": ["650", "1100", "2500"]
}
```
Input format defines beneficiary address as key and a list of token amounts as value. Actual token amounts are not used in script as atm we're not doing token transfers.

Output format containing deployed addresses will look like this:
```
{
  "vestingWalletFactory": "0x24067223381F042fF36fb87818196dB4D2C56E9B",
  "beneficiaries": [
    {
      "beneficiary": "0xbf7258Ead721d9eCC04a8476Cf4F863F1b754497",
      "walletAddresses": [
        "0x10956D45F1d221D3b98898d0e7af28C20541057F",
        "0xA10AF745eC1245fC61ed63f891ce6ee5D8E57Ba3"
      ]
    },
    {
      "beneficiary": "0xb98637f3750707FE6d1F0b35dbAF5fC8De65c63d",
      "walletAddresses": [
        "0xE54D680B7DCA2eb6761d0797a5247bD03FB7DF16"
      ]
    },
    {
      "beneficiary": "0x28e7A8CD861E9fd6D253bffE80B0704752Fd6A0D",
      "walletAddresses": [
        "0x1e4e5273cb79a55296CDe3351925ad6FbdFFDfe1",
        "0x7afD37b828dA31ea4313fAD334A4B7A5A7832489",
        "0xAd47B4D46d927C6A1150107A26FC4286b08eB5F2"
      ]
    }
  ]
}
```

Deployment steps:
- prepare `.env`, ie. `cp files/goerli/.env-sample .env`
  - `.env` shall include: `ARB_KEY`, `ARB_URL`, `VESTED_RECIPIENTS_FILE_LOCATION` and `DEPLOYED_WALLETS_FILE_LOCATION`
- prepare `vestingWalletRecipients.json` in a location which is pointed to by `VESTED_RECIPIENTS_FILE_LOCATION`
- run `yarn build`
- run deployer: `yarn deploy:vested-wallets`
- run verifier: `yarn verify:vested-wallets`<|MERGE_RESOLUTION|>--- conflicted
+++ resolved
@@ -224,8 +224,6 @@
 yarn verify:ownership:transfer
 ```
 
-<<<<<<< HEAD
-=======
 ### ArbitrumFoundationVestingWallet Deployer
 
 #### Deploy
@@ -239,7 +237,6 @@
 - Set `ARB_URL` and `ARBISCAN_API_KEY` env vars 
 - Set DeployedWallet address (for target chain) in [config file](./scripts/foundation-wallet-deployment/config.ts)
 - run ```yarn verify:foundation-wallet ```
->>>>>>> 7767a9eb
 ### Guide for deploying vesting wallets
 Vesting wallets deployer script can be used to deploy vesting wallets. Script will deploy wallet factory contract, and then call `createWallets` function in a loop, 5 wallets at a time. Currently script does not contain logic for transfering tokens to deployed wallets, it only deploys wallets. Deployer script can handle failures, ie. if execution is unexpectedly terminated script can be re-run and it will continue deploying wallets which haven't been deployed. It is important to notice  assumption that input list of recipients does not change between runs.
 
