import { Address, L1ToL2MessageStatus, L1TransactionReceipt, L2Network } from "@arbitrum/sdk";
import { Inbox__factory } from "@arbitrum/sdk/dist/lib/abi/factories/Inbox__factory";
import { L1CustomGateway__factory } from "@arbitrum/sdk/dist/lib/abi/factories/L1CustomGateway__factory";
import { L1GatewayRouter__factory } from "@arbitrum/sdk/dist/lib/abi/factories/L1GatewayRouter__factory";
import { L2CustomGateway__factory } from "@arbitrum/sdk/dist/lib/abi/factories/L2CustomGateway__factory";
import { L2GatewayRouter__factory } from "@arbitrum/sdk/dist/lib/abi/factories/L2GatewayRouter__factory";
import { BigNumber, constants, Contract, ethers, Signer } from "ethers";
import { Interface, parseEther } from "ethers/lib/utils";
import {
  ArbitrumTimelock,
  ArbitrumTimelock__factory,
  FixedDelegateErc20Wallet,
  FixedDelegateErc20Wallet__factory,
  L1ArbitrumToken,
  L1ArbitrumToken__factory,
  L1GovernanceFactory__factory,
  L2ArbitrumGovernor,
  L2ArbitrumGovernor__factory,
  L2ArbitrumToken,
  L2ArbitrumToken__factory,
  L2GovernanceFactory__factory,
  ProxyAdmin,
  ProxyAdmin__factory,
  TransparentUpgradeableProxy,
  TransparentUpgradeableProxy__factory,
  UpgradeExecutor,
  UpgradeExecutor__factory,
} from "../typechain-types";
import {
  L1ForceOnlyReverseCustomGateway,
  L1ForceOnlyReverseCustomGateway__factory,
  L2CustomGatewayToken,
  L2CustomGatewayToken__factory,
  L2ReverseCustomGateway__factory,
} from "../token-bridge-contracts/build/types";
import {
  DeployedEventObject as L1DeployedEventObject,
  L1GovernanceFactory,
} from "../typechain-types/src/L1GovernanceFactory";
import {
  DeployedEventObject as L2DeployedEventObject,
  L2GovernanceFactory,
} from "../typechain-types/src/L2GovernanceFactory";
import {
  DeployProgressCache,
  getDeployersAndConfig as getDeployersAndConfig,
  isDeployingToNova,
  loadDeployedContracts,
  updateDeployedContracts,
} from "./providerSetup";
import { Provider } from "@ethersproject/providers";
import { Recipients } from "./testUtils";

export type TypeChainContractFactory<TContract extends Contract> = {
  deploy(...args: Array<any>): Promise<TContract>;
};

export type TypeChainContractFactoryStatic<TContract extends Contract> = {
  connect(address: string, signerOrProvider: Provider | Signer): TContract;
  createInterface(): Interface;
  new (signer: Signer): TypeChainContractFactory<TContract>;
};

export type StringProps<T> = {
  [k in keyof T as T[k] extends string | undefined ? k : never]: T[k];
};
async function getOrInit<TContract extends Contract>(
  cacheKey: keyof StringProps<DeployProgressCache>,
  deployer: Signer,
  contractFactory: TypeChainContractFactoryStatic<TContract>,
  deploy: () => Promise<TContract>
): Promise<TContract> {
  const address = deployedContracts[cacheKey];
  if (!address) {
    const contract = await deploy();
    await contract.deployed();
    deployedContracts[cacheKey] = contract.address;
    return contract;
  } else {
    return contractFactory.connect(address, deployer);
  }
}

async function getOrInitDefault<TContract extends Contract>(
  cacheKey: keyof StringProps<DeployProgressCache>,
  deployer: Signer,
  contractFactory: TypeChainContractFactoryStatic<TContract>
) {
  return await getOrInit(cacheKey, deployer, contractFactory, () =>
    new contractFactory(deployer).deploy()
  );
}

/**
 * Performs each step of the Arbitrum governance deployment process.
 *
 * /// @notice Governance Deployment Steps:
 * /// 1. Deploy the following pre-requiste logic contracts on L1:
 * ///         - UpgradeExecutor logic
 * /// 2. Deploy the following pre-requiste logic contracts on L2:
 * ///         - ArbitrumTimelock logic
 * ///         - L2ArbitrumGovernor logic
 * ///         - FixedDelegateErc20 logic
 * ///         - L2ArbitrumToken logic
 * ///         - UpgradeExecutor logic
 * /// 3. Deploy L1 factory:
 * ///         - L1GoveranceFactory
 * /// 4. Deploy L2 factory:
 * ///         - L2GoveranceFactory
 * /// 5. Deploy and init reverse gateways (to be used for Arb token):
 * ///         - L1ForceOnlyReverseCustomGateway (logic + proxy)
 * ///         - L2ReverseCustomGateway (logic + proxy)
 * ///         - init L1 reverse gateway
 * ///         - init L2 reverse gateway
 * /// 6. Deploy and init L1 token:
 * ///         - L1ArbitrumToken (logic + proxy)
 * ///         - init L1 token
 * /// 7. Deploy Nova proxy admin and upgrade executor
 * ///         - ProxyAdmin (to Nova)
 * ///         - UpgradeExecutor (logic + proxy, to Nova)
 * /// 8. Deploy and init token on Nova
 * ///         - L2CustomGatewayToken (logic + proxy, to Nova)
 * ///         - init token
 * /// 9. Init L2 governance
 * ///         - call L2GovernanceFactory.deployStep1
 * ///         - fetch and store addresses of deployed contracts
 * /// 10. Init L1 governance
 * ///         - call L1GovernanceFactory.deployStep2
 * ///         - fetch and store addresses of deployed contracts
 * /// 11. Set executor roles
 * ///         - call l2GovernanceFactory.deployStep3
 * /// 12. Rescind factory ownership
 * ///         - transfer ownership of factories to the zero address
 * /// 13. Set executor roles on Nova
 * ///         - call novaUpgradeExecutor.initialize
 * ///         - transfer novaProxyAdmin ownership to upgrade executor
 * /// 14. Register token on ArbOne
 * ///         - register L1 token to ArbOne token mapping on reverse gateways
 * ///         - register L1 token to reverse gateway mapping on Arb routers
 * /// 15. Register token on Nova
 * ///         - register L1 token to Nova token mapping on custom gateways
 * ///         - register L1 token to custom gateway token mapping on Nova routers
<<<<<<< HEAD
 * /// 16. Post deployment L2 tasks - transfer tokens
 * ///         - transfer L2 token ownership to upgradeExecutor
 * ///         - transfer part of tokens to treasury
 * ///         - transfer part of tokens to foundation
 * ///         - transfer part of tokens to team
 * /// 17. Distribute to vested wallets
 * ///         - create vested wallets
 * ///         - transfer funds to vested wallets
 * /// 18. Distribute to DAOs
 * ///         - send funds to DAOs based on DAO recipients file
 * /// 19. Deploy TokenDistributor
 * ///         - deploy TokenDistributor
 * ///         - transfer claimable tokens from arbDeployer to distributor
 * /// 20. Write addresses of deployed contracts to local JSON file
 * /// 21. Init TokenDistributor
 * ///         - set claim recipients (done in batches over ~2h period)
 * ///         - if number of set recipients and total claimable amount match expected values, transfer ownership to executor
=======
>>>>>>> 1bab24f7
 * ///
 *
 * @returns
 */
export const deployGovernance = async () => {
  console.log("Get deployers and signers");
  const {
    ethDeployer,
    arbDeployer,
    novaDeployer,
    deployerConfig,
    arbNetwork,
    novaNetwork,
    claimRecipients,
    daoRecipients,
    vestedRecipients,
  } = await getDeployersAndConfig();

  // sanity check the token totals before we start the deployment
  checkConfigTotals(claimRecipients, daoRecipients, vestedRecipients, deployerConfig);

  console.log("Deploy L1 logic contracts");
  const l1UpgradeExecutorLogic = await deployL1LogicContracts(ethDeployer);

  console.log("Deploy L2 logic contracts");
  const { timelockLogic, governorLogic, fixedDelegateLogic, l2TokenLogic, upgradeExecutor } =
    await deployL2LogicContracts(arbDeployer);

  console.log("Deploy L1 governance factory");
  const l1GovernanceFactory = await deployL1GovernanceFactory(ethDeployer);

  console.log("Deploy L2 governance factory");
  const l2GovernanceFactory = await deployL2GovernanceFactory(
    arbDeployer,
    timelockLogic,
    governorLogic,
    fixedDelegateLogic,
    l2TokenLogic,
    upgradeExecutor
  );

  console.log("Deploy reverse gateways");
  const l1ReverseGateway = await deployReverseGateways(
    l1GovernanceFactory,
    l2GovernanceFactory,
    ethDeployer,
    arbDeployer,
    arbNetwork
  );

  console.log("Deploy and init L1 Arbitrum token");
  const { l1Token } = await deployAndInitL1Token(
    l1GovernanceFactory,
    l1ReverseGateway,
    ethDeployer,
    novaNetwork
  );

  let _novaProxyAdmin: ProxyAdmin | undefined;
  let _novaUpgradeExecutorProxy: TransparentUpgradeableProxy | undefined;
  let _novaToken: L2CustomGatewayToken | undefined;
  if (isDeployingToNova()) {
    console.log("Deploy UpgradeExecutor to Nova");
    const { novaProxyAdmin, novaUpgradeExecutorProxy } = await deployNovaUpgradeExecutor(
      novaDeployer
    );
    _novaProxyAdmin = novaProxyAdmin;
    _novaUpgradeExecutorProxy = novaUpgradeExecutorProxy;

    console.log("Deploy token to Nova");
    const novaToken = await deployTokenToNova(
      novaDeployer,
      novaProxyAdmin,
      l1Token,
      novaNetwork,
      deployerConfig
    );
    _novaToken = novaToken;
  }

  // step 1
  console.log("Init L2 governance");
  const l2DeployResult = await initL2Governance(
    arbDeployer,
    l2GovernanceFactory,
    l1Token.address,
    deployerConfig
  );

  // step 2
  console.log("Init L1 governance");
  const l1DeployResult = await initL1Governance(
    l1GovernanceFactory,
    l1UpgradeExecutorLogic,
    l2DeployResult,
    arbNetwork,
    deployerConfig
  );

  // step 3
  console.log("Set executor roles");
  await setExecutorRoles(l1DeployResult, l2GovernanceFactory);

  console.log("Rescind factory ownership")
  await rescindOwnershipOfFactories(l1GovernanceFactory, l2GovernanceFactory);

  if (isDeployingToNova()) {
    console.log("Set executor roles on Nova");
    await setExecutorRolesOnNova(
      l1DeployResult,
      _novaUpgradeExecutorProxy!,
      _novaProxyAdmin!,
      novaDeployer,
      deployerConfig
    );
  }

  console.log("Register token on ArbOne");
  await registerTokenOnArbOne(
    l1Token,
    l2DeployResult.token,
    l1ReverseGateway,
    l1DeployResult.executor,
    ethDeployer,
    arbDeployer
  );

  if (isDeployingToNova()) {
    console.log("Register token on Nova");
    await registerTokenOnNova(l1Token, _novaToken!.address, ethDeployer, novaDeployer);
  }
};

async function deployL1LogicContracts(ethDeployer: Signer) {
  return await getOrInitDefault("l1UpgradeExecutorLogic", ethDeployer, UpgradeExecutor__factory);
}

async function deployL2LogicContracts(arbDeployer: Signer) {
  return {
    timelockLogic: await getOrInitDefault(
      "l2TimelockLogic",
      arbDeployer,
      ArbitrumTimelock__factory
    ),
    governorLogic: await getOrInitDefault(
      "l2GovernorLogic",
      arbDeployer,
      L2ArbitrumGovernor__factory
    ),
    fixedDelegateLogic: await getOrInitDefault(
      "l2FixedDelegateLogic",
      arbDeployer,
      FixedDelegateErc20Wallet__factory
    ),
    l2TokenLogic: await getOrInitDefault("l2TokenLogic", arbDeployer, L2ArbitrumToken__factory),
    upgradeExecutor: await getOrInitDefault(
      "l2UpgradeExecutorLogic",
      arbDeployer,
      UpgradeExecutor__factory
    ),
  };
}

async function deployL1GovernanceFactory(ethDeployer: Signer) {
  return await getOrInitDefault("l1GovernanceFactory", ethDeployer, L1GovernanceFactory__factory);
}

async function deployL2GovernanceFactory(
  arbDeployer: Signer,
  timelockLogic: ArbitrumTimelock,
  governorLogic: L2ArbitrumGovernor,
  fixedDelegateLogic: FixedDelegateErc20Wallet,
  l2TokenLogic: L2ArbitrumToken,
  upgradeExecutor: UpgradeExecutor
) {
  return await getOrInit("l2GovernanceFactory", arbDeployer, L2GovernanceFactory__factory, () =>
    new L2GovernanceFactory__factory(arbDeployer).deploy(
      timelockLogic.address,
      governorLogic.address,
      timelockLogic.address,
      fixedDelegateLogic.address,
      governorLogic.address,
      l2TokenLogic.address,
      upgradeExecutor.address
    )
  );
}

async function deployReverseGateways(
  l1GovernanceFactory: L1GovernanceFactory,
  l2GovernanceFactory: L2GovernanceFactory,
  ethDeployer: Signer,
  arbDeployer: Signer,
  arbNetwork: L2Network
): Promise<L1ForceOnlyReverseCustomGateway> {
  if (deployedContracts.l1ReverseCustomGatewayProxy) {
    return L1ForceOnlyReverseCustomGateway__factory.connect(
      deployedContracts.l1ReverseCustomGatewayProxy,
      ethDeployer
    );
  } else {
    //// deploy reverse gateway on L1

    // deploy logic
    const l1ReverseCustomGatewayLogic = await new L1ForceOnlyReverseCustomGateway__factory(
      ethDeployer
    ).deploy();
    await l1ReverseCustomGatewayLogic.deployed();

    // deploy proxy
    const l1ProxyAdmin = await l1GovernanceFactory.proxyAdminAddress();
    const l1ReverseCustomGatewayProxy = await new TransparentUpgradeableProxy__factory(
      ethDeployer
    ).deploy(l1ReverseCustomGatewayLogic.address, l1ProxyAdmin, "0x");
    await l1ReverseCustomGatewayProxy.deployed();

    //// deploy reverse gateway on L2

    // deploy logic
    const l2ReverseCustomGatewayLogic = await new L2ReverseCustomGateway__factory(
      arbDeployer
    ).deploy();
    await l2ReverseCustomGatewayLogic.deployed();

    // deploy proxy
    const l2ProxyAdmin = await l2GovernanceFactory.proxyAdminLogic();
    const l2ReverseCustomGatewayProxy = await new TransparentUpgradeableProxy__factory(
      arbDeployer
    ).deploy(l2ReverseCustomGatewayLogic.address, l2ProxyAdmin, "0x", {});
    await l2ReverseCustomGatewayProxy.deployed();

    //// init gateways

    // init L1 reverse gateway
    const l1ReverseCustomGateway = L1ForceOnlyReverseCustomGateway__factory.connect(
      l1ReverseCustomGatewayProxy.address,
      ethDeployer
    );
    await (
      await l1ReverseCustomGateway.initialize(
        l2ReverseCustomGatewayProxy.address,
        arbNetwork.tokenBridge.l1GatewayRouter,
        arbNetwork.ethBridge.inbox,
        await ethDeployer.getAddress()
      )
    ).wait();

    // init L2 reverse gateway
    const l2ReverseCustomGateway = L2ReverseCustomGateway__factory.connect(
      l2ReverseCustomGatewayProxy.address,
      arbDeployer
    );
    await (
      await l2ReverseCustomGateway.initialize(
        l1ReverseCustomGateway.address,
        arbNetwork.tokenBridge.l2GatewayRouter
      )
    ).wait();

    // store addresses
    deployedContracts.l1ReverseCustomGatewayLogic = l1ReverseCustomGatewayLogic.address;
    deployedContracts.l1ReverseCustomGatewayProxy = l1ReverseCustomGatewayProxy.address;
    deployedContracts.l2ReverseCustomGatewayLogic = l2ReverseCustomGatewayLogic.address;
    deployedContracts.l2ReverseCustomGatewayProxy = l2ReverseCustomGatewayProxy.address;

    return l1ReverseCustomGateway;
  }
}

async function deployAndInitL1Token(
  l1GovernanceFactory: L1GovernanceFactory,
  l1ReverseCustomGateway: L1ForceOnlyReverseCustomGateway,
  ethDeployer: Signer,
  novaNetwork: L2Network
) {
  // deploy logic
  const l1TokenLogic = await getOrInitDefault(
    "l1TokenLogic",
    ethDeployer,
    L1ArbitrumToken__factory
  );

  // deploy proxy
  const l1Token = await getOrInit(
    "l1TokenProxy",
    ethDeployer,
    L1ArbitrumToken__factory,
    async () => {
      const proxy = await new TransparentUpgradeableProxy__factory(ethDeployer).deploy(
        l1TokenLogic.address,
        await l1GovernanceFactory.proxyAdminAddress(),
        "0x"
      );
      const token = L1ArbitrumToken__factory.connect(proxy.address, ethDeployer);
      await (
        await token.initialize(
          l1ReverseCustomGateway.address,
          novaNetwork.tokenBridge.l1GatewayRouter,
          novaNetwork.tokenBridge.l1CustomGateway,
          // for some intialize fails on a local network without this
          { gasLimit: 300000 }
        )
      ).wait();

      return token;
    }
  );

  return { l1Token };
}

async function deployNovaUpgradeExecutor(novaDeployer: Signer) {
  // deploy proxy admin
  const novaProxyAdmin = await getOrInitDefault(
    "novaProxyAdmin",
    novaDeployer,
    ProxyAdmin__factory
  );

  // deploy logic
  const novaUpgradeExecutorLogic = await getOrInitDefault(
    "novaUpgradeExecutorLogic",
    novaDeployer,
    UpgradeExecutor__factory
  );

  // deploy proxy with proxyAdmin as owner
  const novaUpgradeExecutorProxy = await getOrInit(
    "novaUpgradeExecutorProxy",
    novaDeployer,
    TransparentUpgradeableProxy__factory,
    () =>
      new TransparentUpgradeableProxy__factory(novaDeployer).deploy(
        novaUpgradeExecutorLogic.address,
        novaProxyAdmin.address,
        "0x"
      )
  );

  return { novaProxyAdmin, novaUpgradeExecutorProxy };
}

async function deployTokenToNova(
  novaDeployer: Signer,
  proxyAdmin: ProxyAdmin,
  l1Token: L1ArbitrumToken,
  novaNetwork: L2Network,
  config: {
    NOVA_TOKEN_NAME: string;
    NOVA_TOKEN_SYMBOL: string;
    NOVA_TOKEN_DECIMALS: number;
  }
) {
  // deploy token logic
  const novaTokenLogic = await getOrInitDefault(
    "novaTokenLogic",
    novaDeployer,
    L2CustomGatewayToken__factory
  );

  // deploy token proxy
  const novaTokenProxy = await getOrInit(
    "novaTokenProxy",
    novaDeployer,
    L2CustomGatewayToken__factory,
    async () => {
      const proxy = await new TransparentUpgradeableProxy__factory(novaDeployer).deploy(
        novaTokenLogic.address,
        proxyAdmin.address,
        "0x"
      );
      await proxy.deployed();
      const novaToken = L2CustomGatewayToken__factory.connect(proxy.address, novaDeployer);
      await (
        await novaToken.initialize(
          config.NOVA_TOKEN_NAME,
          config.NOVA_TOKEN_SYMBOL,
          config.NOVA_TOKEN_DECIMALS,
          novaNetwork.tokenBridge.l2CustomGateway,
          l1Token.address
        )
      ).wait();

      return novaToken;
    }
  );

  return novaTokenProxy;
}

async function initL2Governance(
  arbDeployer: Signer,
  l2GovernanceFactory: L2GovernanceFactory,
  l1TokenAddress: string,
  config: {
    L2_TIMELOCK_DELAY: number;
    L2_TOKEN_INITIAL_SUPPLY: string;
    L2_7_OF_12_SECURITY_COUNCIL: string;
    L2_CORE_QUORUM_TRESHOLD: number;
    L2_TREASURY_QUORUM_TRESHOLD: number;
    L2_PROPOSAL_TRESHOLD: number;
    L2_VOTING_DELAY: number;
    L2_VOTING_PERIOD: number;
    L2_MIN_PERIOD_AFTER_QUORUM: number;
    L2_9_OF_12_SECURITY_COUNCIL: string;
    ARBITRUM_DAO_CONSTITUTION_HASH: string;
    L2_TREASURY_TIMELOCK_DELAY: number;
  }
) {
  if (!deployedContracts.l2CoreGoverner) {
    const arbInitialSupplyRecipientAddr = await arbDeployer.getAddress();

    // deploy
    const l2GovDeployReceipt = await (
      await l2GovernanceFactory.deployStep1({
        _l2MinTimelockDelay: config.L2_TIMELOCK_DELAY,
        _l2TokenInitialSupply: parseEther(config.L2_TOKEN_INITIAL_SUPPLY),
        _l2NonEmergencySecurityCouncil: config.L2_7_OF_12_SECURITY_COUNCIL,
        _coreQuorumThreshold: config.L2_CORE_QUORUM_TRESHOLD,
        _l1Token: l1TokenAddress,
        _treasuryQuorumThreshold: config.L2_TREASURY_QUORUM_TRESHOLD,
        _proposalThreshold: config.L2_PROPOSAL_TRESHOLD,
        _votingDelay: config.L2_VOTING_DELAY,
        _votingPeriod: config.L2_VOTING_PERIOD,
        _minPeriodAfterQuorum: config.L2_MIN_PERIOD_AFTER_QUORUM,
        _l2InitialSupplyRecipient: arbInitialSupplyRecipientAddr,
        _l2EmergencySecurityCouncil: config.L2_9_OF_12_SECURITY_COUNCIL,
        _constitutionHash: config.ARBITRUM_DAO_CONSTITUTION_HASH,
        _l2TreasuryMinTimelockDelay: config.L2_TREASURY_TIMELOCK_DELAY,
      })
    ).wait();

    // get deployed contract addresses
    const l2DeployResult = l2GovDeployReceipt.events?.filter(
      (e) => e.topics[0] === l2GovernanceFactory.interface.getEventTopic("Deployed")
    )[0].args as unknown as L2DeployedEventObject;

    // store addresses
    deployedContracts.l2CoreGoverner = l2DeployResult.coreGoverner;
    deployedContracts.l2CoreTimelock = l2DeployResult.coreTimelock;
    deployedContracts.l2Executor = l2DeployResult.executor;
    deployedContracts.l2ProxyAdmin = l2DeployResult.proxyAdmin;
    deployedContracts.l2Token = l2DeployResult.token;
    deployedContracts.l2TreasuryGoverner = l2DeployResult.treasuryGoverner;
    deployedContracts.l2ArbTreasury = l2DeployResult.arbTreasury;
    deployedContracts.arbitrumDAOConstitution = l2DeployResult.arbitrumDAOConstitution;
  }
  return {
    token: deployedContracts.l2Token!,
    coreTimelock: deployedContracts.l2CoreTimelock!,
    coreGoverner: deployedContracts.l2CoreGoverner!,
    treasuryGoverner: deployedContracts.l2TreasuryGoverner!,
    arbTreasury: deployedContracts.l2ArbTreasury!,
    proxyAdmin: deployedContracts.l2ProxyAdmin!,
    executor: deployedContracts.l2Executor!,
    arbitrumDAOConstitution: deployedContracts.arbitrumDAOConstitution!,
  };
}

async function initL1Governance(
  l1GovernanceFactory: L1GovernanceFactory,
  l1UpgradeExecutorLogic: UpgradeExecutor,
  l2DeployResult: L2DeployedEventObject,
  arbNetwork: L2Network,
  config: {
    L1_TIMELOCK_DELAY: number;
    L1_9_OF_12_SECURITY_COUNCIL: string;
  }
) {
  if (!deployedContracts.l1Executor) {
    // deploy
    const l1GovDeployReceipt = await (
      await l1GovernanceFactory.deployStep2(
        l1UpgradeExecutorLogic.address,
        config.L1_TIMELOCK_DELAY,
        arbNetwork.ethBridge.inbox,
        l2DeployResult.coreTimelock,
        config.L1_9_OF_12_SECURITY_COUNCIL
      )
    ).wait();

    // get deployed contract addresses
    const l1DeployResult = l1GovDeployReceipt.events?.filter(
      (e) => e.topics[0] === l1GovernanceFactory.interface.getEventTopic("Deployed")
    )[0].args as unknown as L1DeployedEventObject;

    // store contract addresses
    deployedContracts.l1Executor = l1DeployResult.executor;
    deployedContracts.l1ProxyAdmin = l1DeployResult.proxyAdmin;
    deployedContracts.l1Timelock = l1DeployResult.timelock;
  }
  return {
    executor: deployedContracts.l1Executor!,
    proxyAdmin: deployedContracts.l1ProxyAdmin!,
    timelock: deployedContracts.l1Timelock!,
  };
}

async function setExecutorRoles(
  l1DeployResult: L1DeployedEventObject,
  l2GovernanceFactory: L2GovernanceFactory
) {
  if (!deployedContracts.step3Executed) {
    const l1TimelockAddress = new Address(l1DeployResult.timelock);
    const l1TimelockAliased = l1TimelockAddress.applyAlias().value;

    // set executors on L2
    await (await l2GovernanceFactory.deployStep3(l1TimelockAliased)).wait();

    deployedContracts.step3Executed = true;
  }
}

async function rescindOwnershipOfFactories(
  l1GovernanceFactory: L1GovernanceFactory,
  l2GovernanceFactory: L2GovernanceFactory
) {
  const deadAddress = "0x000000000000000000000000000000000000dEaD";

  if ((await l1GovernanceFactory.owner()) !== deadAddress) {
    await (await l1GovernanceFactory.transferOwnership(deadAddress)).wait();
  }

  if ((await l2GovernanceFactory.owner()) !== deadAddress) {
    await (await l2GovernanceFactory.transferOwnership(deadAddress)).wait();
  }
};

async function setExecutorRolesOnNova(
  l1DeployResult: L1DeployedEventObject,
  novaUpgradeExecutorProxy: TransparentUpgradeableProxy,
  novaProxyAdmin: ProxyAdmin,
  novaDeployer: Signer,
  config: {
    NOVA_9_OF_12_SECURITY_COUNCIL: string;
  }
) {
  if (!deployedContracts.executorRolesSetOnNova1) {
    const l1TimelockAddress = new Address(l1DeployResult.timelock);
    const l1TimelockAliased = l1TimelockAddress.applyAlias().value;

    // set executors on Nova
    const novaUpgradeExecutor = UpgradeExecutor__factory.connect(
      novaUpgradeExecutorProxy.address,
      novaDeployer
    );
    await (
      await novaUpgradeExecutor.initialize(novaUpgradeExecutor.address, [
        l1TimelockAliased,
        config.NOVA_9_OF_12_SECURITY_COUNCIL,
      ])
    ).wait();

    deployedContracts.executorRolesSetOnNova1 = true;
  }

  if (!deployedContracts.executorRolesSetOnNova2) {
    const novaUpgradeExecutor = UpgradeExecutor__factory.connect(
      novaUpgradeExecutorProxy.address,
      novaDeployer
    );
    // transfer ownership over novaProxyAdmin to executor
    await (await novaProxyAdmin.transferOwnership(novaUpgradeExecutor.address)).wait();

    deployedContracts.executorRolesSetOnNova2 = true;
  }
}

async function registerTokenOnArbOne(
  l1Token: L1ArbitrumToken,
  arbTokenAddress: string,
  l1ReverseCustomGateway: L1ForceOnlyReverseCustomGateway,
  l1Executor: string,
  ethDeployer: Signer,
  arbDeployer: Signer
) {
  //// register token on ArbOne Gateway

  // 1 million gas limit
  const arbMaxGas = BigNumber.from(1000000);
  const arbGasPrice = (await arbDeployer.provider!.getGasPrice()).mul(2);

  const arbInbox = Inbox__factory.connect(await l1ReverseCustomGateway.inbox(), ethDeployer);
  const arbGatewayRegistrationData = L2CustomGateway__factory.createInterface().encodeFunctionData(
    "registerTokenFromL1",
    [[l1Token.address], [arbTokenAddress]]
  );

  const arbGatewaySubmissionFee = (
    await arbInbox.callStatic.calculateRetryableSubmissionFee(
      ethers.utils.hexDataLength(arbGatewayRegistrationData),
      0
    )
  ).mul(2);
  const valueForArbGateway = arbGatewaySubmissionFee.add(arbMaxGas.mul(arbGasPrice));

  const extraValue = 1000;

  if (!deployedContracts.registerTokenArbOne1) {
    const l1ArbRegistrationTx = await l1ReverseCustomGateway.forceRegisterTokenToL2(
      [l1Token.address],
      [arbTokenAddress],
      arbMaxGas,
      arbGasPrice,
      arbGatewaySubmissionFee,
      { value: valueForArbGateway.add(extraValue) }
    );

    //// wait for ArbOne gateway TXs
    const l1ArbRegistrationTxReceipt = await L1TransactionReceipt.monkeyPatchWait(
      l1ArbRegistrationTx
    ).wait();
    const l1ToArbMsgs = await l1ArbRegistrationTxReceipt.getL1ToL2Messages(arbDeployer.provider!);

    // status should be REDEEMED
    const arbSetTokenTx = await l1ToArbMsgs[0].waitForStatus();
    if (arbSetTokenTx.status != L1ToL2MessageStatus.REDEEMED) {
      throw new Error(
        "Register token L1 to L2 message not redeemed. Status: " + arbSetTokenTx.status.toString()
      );
    }

    deployedContracts.registerTokenArbOne1 = true;
  }
  //// register reverse gateway on ArbOne Router
  const l1GatewayRouter = L1GatewayRouter__factory.connect(
    await l1ReverseCustomGateway.router(),
    ethDeployer
  );

  const arbRouterRegistrationData = L2GatewayRouter__factory.createInterface().encodeFunctionData(
    "setGateway",
    [[l1Token.address], [l1ReverseCustomGateway.address]]
  );

  const arbRouterSubmissionFee = (
    await arbInbox.callStatic.calculateRetryableSubmissionFee(
      ethers.utils.hexDataLength(arbRouterRegistrationData),
      0
    )
  ).mul(2);
  const valueForArbRouter = arbRouterSubmissionFee.add(arbMaxGas.mul(arbGasPrice));

  if (!deployedContracts.registerTokenArbOne2) {
    const l1ArbRouterTx = await l1GatewayRouter.setGateways(
      [l1Token.address],
      [l1ReverseCustomGateway.address],
      arbMaxGas,
      arbGasPrice,
      arbRouterSubmissionFee,
      { value: valueForArbRouter.add(extraValue) }
    );

    //// wait for ArbOne router TXs

    const l1ArbRouterTxReceipt = await L1TransactionReceipt.monkeyPatchWait(l1ArbRouterTx).wait();
    const l1ToArbMsgs = await l1ArbRouterTxReceipt.getL1ToL2Messages(arbDeployer.provider!);

    // status should be REDEEMED
    const arbSetGwTx = await l1ToArbMsgs[0].waitForStatus();
    if (arbSetGwTx.status != L1ToL2MessageStatus.REDEEMED) {
      throw new Error(
        "Register gateway L1 to L2 message not redeemed. Status: " + arbSetGwTx.status.toString()
      );
    }

    deployedContracts.registerTokenArbOne2 = true;
  }

  // transfer ownership of L1 reverse gateway to L1 executor
  if (!deployedContracts.registerTokenArbOne3) {
    await (await l1ReverseCustomGateway.connect(ethDeployer).setOwner(l1Executor)).wait();

    deployedContracts.registerTokenArbOne3 = true;
  }
}

async function registerTokenOnNova(
  l1Token: L1ArbitrumToken,
  novaTokenAddress: string,
  ethDeployer: Signer,
  novaDeployer: Signer
) {
  //// register token on Nova

  // 1 million gas limit
  const maxGas = BigNumber.from(1000000);
  const novaGasPrice = (await novaDeployer.provider!.getGasPrice()).mul(2);

  const novaGateway = L1CustomGateway__factory.connect(await l1Token.novaGateway(), ethDeployer);
  const novaInbox = Inbox__factory.connect(await novaGateway.inbox(), ethDeployer);

  // calcs for novaGateway
  const novaGatewayRegistrationData = L2CustomGateway__factory.createInterface().encodeFunctionData(
    "registerTokenFromL1",
    [[l1Token.address], [novaTokenAddress]]
  );
  const novaGatewaySubmissionFee = (
    await novaInbox.callStatic.calculateRetryableSubmissionFee(
      ethers.utils.hexDataLength(novaGatewayRegistrationData),
      0
    )
  ).mul(2);
  const valueForNovaGateway = novaGatewaySubmissionFee.add(maxGas.mul(novaGasPrice));

  // calcs for novaRouter
  const novaRouterRegistrationData = L2GatewayRouter__factory.createInterface().encodeFunctionData(
    "setGateway",
    [[l1Token.address], [novaGateway.address]]
  );
  const novaRouterSubmissionFee = (
    await novaInbox.callStatic.calculateRetryableSubmissionFee(
      ethers.utils.hexDataLength(novaRouterRegistrationData),
      0
    )
  ).mul(2);
  const valueForNovaRouter = novaRouterSubmissionFee.add(maxGas.mul(novaGasPrice));

  // do the registration
  const extraValue = 1000;
  if (!deployedContracts.registerTokenNova) {
    const l1NovaRegistrationTx = await l1Token.registerTokenOnL2(
      {
        l2TokenAddress: novaTokenAddress,
        maxSubmissionCostForCustomGateway: novaGatewaySubmissionFee,
        maxSubmissionCostForRouter: novaRouterSubmissionFee,
        maxGasForCustomGateway: maxGas,
        maxGasForRouter: maxGas,
        gasPriceBid: novaGasPrice,
        valueForGateway: valueForNovaGateway,
        valueForRouter: valueForNovaRouter,
        creditBackAddress: await ethDeployer.getAddress(),
      },
      {
        value: valueForNovaGateway.add(valueForNovaRouter).add(extraValue),
      }
    );

    //// wait for L2 TXs
    const l1NovaRegistrationTxReceipt = await L1TransactionReceipt.monkeyPatchWait(
      l1NovaRegistrationTx
    ).wait();
    const l1ToNovaMsgs = await l1NovaRegistrationTxReceipt.getL1ToL2Messages(
      novaDeployer.provider!
    );

    // status should be REDEEMED
    const novaSetTokenTx = await l1ToNovaMsgs[0].waitForStatus();
    const novaSetGatewaysTX = await l1ToNovaMsgs[1].waitForStatus();
    if (novaSetTokenTx.status != L1ToL2MessageStatus.REDEEMED) {
      throw new Error(
        "Register token L1 to L2 message not redeemed. Status: " + novaSetTokenTx.status.toString()
      );
    }
    if (novaSetGatewaysTX.status != L1ToL2MessageStatus.REDEEMED) {
      throw new Error(
        "Set gateway L1 to L2 message not redeemed. Status: " + novaSetGatewaysTX.status.toString()
      );
    }

    deployedContracts.registerTokenNova = true;
  }
}

/**
 * Sanity check token supply totals
 * @param config
 */
export function checkConfigTotals(
  claimRecipients: Recipients,
  daoRecipients: Recipients,
  vestedRecipients: Recipients,
  config: {
    L2_TOKEN_INITIAL_SUPPLY: string;
    L2_NUM_OF_TOKENS_FOR_TREASURY: string;
    L2_NUM_OF_TOKENS_FOR_FOUNDATION: string;
    L2_NUM_OF_TOKENS_FOR_TEAM: string;
  }
) {
  const totalSupply = parseEther(config.L2_TOKEN_INITIAL_SUPPLY);
  const treasuryVal = parseEther(config.L2_NUM_OF_TOKENS_FOR_TREASURY);
  const foundationVal = parseEther(config.L2_NUM_OF_TOKENS_FOR_FOUNDATION);
  const teamVal = parseEther(config.L2_NUM_OF_TOKENS_FOR_TEAM);

  const claimtotal = Object.values(claimRecipients).reduce((a, b) => a.add(b));
  const vestedTotal = Object.values(vestedRecipients).reduce((a, b) => a.add(b));
  const daoTotal = Object.values(daoRecipients).reduce((a, b) => a.add(b));

  const distributionTotals = treasuryVal
    .add(foundationVal)
    .add(teamVal)
    .add(claimtotal)
    .add(vestedTotal)
    .add(daoTotal);
  if (!distributionTotals.eq(totalSupply)) {
    throw new Error(
      `Unexpected distribution total: ${distributionTotals.toString()} ${totalSupply.toString()}`
    );
  }
}

// use a global cache
let deployedContracts: DeployProgressCache = {};

async function main() {
  console.log("Start governance deployment process...");
  deployedContracts = loadDeployedContracts();
  console.log(`Cache: ${JSON.stringify(deployedContracts, null, 2)}`);
  try {
    await deployGovernance();
  } finally {
    // write addresses of deployed contracts even when exception is thrown
    console.log("Write deployed contract addresses to deployedContracts.json");
    updateDeployedContracts(deployedContracts);
  }
  console.log("Deployment finished!");
}

main().then(() => console.log("Done."));<|MERGE_RESOLUTION|>--- conflicted
+++ resolved
@@ -140,28 +140,7 @@
  * /// 15. Register token on Nova
  * ///         - register L1 token to Nova token mapping on custom gateways
  * ///         - register L1 token to custom gateway token mapping on Nova routers
-<<<<<<< HEAD
- * /// 16. Post deployment L2 tasks - transfer tokens
- * ///         - transfer L2 token ownership to upgradeExecutor
- * ///         - transfer part of tokens to treasury
- * ///         - transfer part of tokens to foundation
- * ///         - transfer part of tokens to team
- * /// 17. Distribute to vested wallets
- * ///         - create vested wallets
- * ///         - transfer funds to vested wallets
- * /// 18. Distribute to DAOs
- * ///         - send funds to DAOs based on DAO recipients file
- * /// 19. Deploy TokenDistributor
- * ///         - deploy TokenDistributor
- * ///         - transfer claimable tokens from arbDeployer to distributor
- * /// 20. Write addresses of deployed contracts to local JSON file
- * /// 21. Init TokenDistributor
- * ///         - set claim recipients (done in batches over ~2h period)
- * ///         - if number of set recipients and total claimable amount match expected values, transfer ownership to executor
-=======
->>>>>>> 1bab24f7
  * ///
- *
  * @returns
  */
 export const deployGovernance = async () => {
