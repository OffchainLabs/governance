--- conflicted
+++ resolved
@@ -44,14 +44,10 @@
   L2GovernanceFactory,
 } from "../typechain-types/src/L2GovernanceFactory";
 import { getDeployersAndConfig as getDeployersAndConfig, isDeployingToNova } from "./providerSetup";
-<<<<<<< HEAD
 import { setClaimRecipients } from "./tokenDistributorHelper";
-=======
-import { getNumberOfRecipientsSet, setClaimRecipients } from "./tokenDistributorHelper";
 import { VestedWalletDeployer } from "./vestedWalletsDeployer";
 import fs from "fs";
 import path from "path";
->>>>>>> f7209c99
 
 // store address for every deployed contract
 let deployedContracts: { [key: string]: string } = {};
@@ -540,7 +536,6 @@
       _l2InitialSupplyRecipient: arbInitialSupplyRecipientAddr,
       _l2EmergencySecurityCouncil: config.L2_9_OF_12_SECURITY_COUNCIL,
       _constitutionHash: config.ARBITRUM_DAO_CONSTITUTION_HASH,
-
     })
   ).wait();
 
@@ -558,7 +553,6 @@
   deployedContracts["l2TreasuryGoverner"] = l2DeployResult.treasuryGoverner;
   deployedContracts["l2ArbTreasury"] = l2DeployResult.arbTreasury;
   deployedContracts["arbitrumDAOConstitution"] = l2DeployResult.arbitrumDAOConstitution;
-
 
   return l2DeployResult;
 }
@@ -837,9 +831,6 @@
   /// when distributor is deployed remaining tokens are transfered to it
 }
 
-<<<<<<< HEAD
-async function deployTokenDistributor(
-=======
 async function deployAndTransferVestedWallets(
   arbDeployer: Signer,
   arbInitialSupplyRecipient: Signer,
@@ -867,8 +858,7 @@
   await wall.deploy();
 }
 
-async function deployAndInitTokenDistributor(
->>>>>>> f7209c99
+async function deployTokenDistributor(
   arbDeployer: Signer,
   l2DeployResult: L2DeployedEventObject,
   arbInitialSupplyRecipient: Signer,
