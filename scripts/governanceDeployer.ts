--- conflicted
+++ resolved
@@ -44,13 +44,8 @@
 } from "../typechain-types/src/L2GovernanceFactory";
 import { getDeployersAndConfig as getDeployersAndConfig, isDeployingToNova } from "./providerSetup";
 import { getNumberOfRecipientsSet, setClaimRecipients } from "./tokenDistributorHelper";
-<<<<<<< HEAD
 import { deployVestedWallets, loadVestedRecipients } from "./vestedWalletsDeployer";
-=======
-import { VestedWalletDeployer } from "./vestedWalletsDeployer";
-import fs from "fs";
 import path from "path";
->>>>>>> b8bda01c
 
 // store address for every deployed contract
 let deployedContracts: { [key: string]: string } = {};
@@ -822,14 +817,9 @@
     L2_CLAIM_PERIOD_START: number;
   }
 ) {
-<<<<<<< HEAD
-  const tokenRecipientsByPoints = "../" + VESTED_RECIPIENTS_FILE_NAME;
+  const tokenRecipientsByPoints = path.join(__dirname, "..", VESTED_RECIPIENTS_FILE_NAME);
   const recipients = loadVestedRecipients(tokenRecipientsByPoints);
-=======
-  const tokenRecipientsByPoints = path.join(__dirname, "..", VESTED_RECIPIENTS_FILE_NAME);
-  const recipients = VestedWalletDeployer.loadRecipients(tokenRecipientsByPoints);
->>>>>>> b8bda01c
-
+  
   const oneYearInSeconds = 365 * 24 * 60 * 60;
 
   const vestedWalletFactory = await deployVestedWallets(
