--- conflicted
+++ resolved
@@ -53,7 +53,6 @@
 
   //// Nova
   if (isDeployingToNova()) {
-<<<<<<< HEAD
     const l1NovaTokenBridgeTxs = fetchTXs(envVars.l1NovaTokenBridgeTransferTXsLocation);
     console.log("Transfer Nova token bridge ownership on L1");
     for (let i = 0; i < l1NovaTokenBridgeTxs.length; i++) {
@@ -69,53 +68,7 @@
         continue;
       }
       console.log("Execute ", novaTxs[i].data, novaTxs[i].to);
-      await (await novaDeployer.sendTransaction(novaTxs[i])).wait();
-=======
-    const novaExecutor = contractAddresses["novaUpgradeExecutorProxy"];
-
-    console.log("Transfer Nova asset's ownership");
-    const novaTxs = fetchAssetTransferTXs(envVars.novaTransferAssetsTXsLocation);
-
-    if ((await getOwner(novaNetwork!.ethBridge.rollup, novaNetwork!, ethProvider)) != l1Executor) {
-      console.log("Set new Nova rollup owner");
-      await (await l1ProtocolOwner.sendTransaction(novaTxs["l1RollupOwnerTX"])).wait();
-    }
-    if ((await getOwner(novaNetwork!.ethBridge.bridge, novaNetwork!, ethProvider)) != l1Executor) {
-      console.log("Set new Nova protocol proxy admin owner");
-      await (await l1ProtocolOwner.sendTransaction(novaTxs["l1ProtocolProxyAdminOwnerTX"])).wait();
-    }
-    if (
-      (await getOwner(novaNetwork!.tokenBridge.l1GatewayRouter, novaNetwork!, ethProvider)) !=
-      l1Executor
-    ) {
-      console.log("Set new Nova L1 token bridge proxy admin owner");
-      await (await ethDeployer.sendTransaction(novaTxs["l1TokenBridgeProxyAdminOwnerTX"])).wait();
-    }
-    if (
-      (await getOwner(novaNetwork!.tokenBridge.l2GatewayRouter, novaNetwork!, novaProvider!)) !=
-      novaExecutor
-    ) {
-      console.log("Set new Nova L2 token bridge proxy admin owner");
-      await (await novaDeployer!.sendTransaction(novaTxs["l2TokenBridgeProxyAdminOwnerTX"])).wait();
-    }
-    if (
-      (await L1GatewayRouter__factory.connect(
-        novaNetwork!.tokenBridge.l1GatewayRouter,
-        ethProvider
-      ).owner()) != l1Executor
-    ) {
-      console.log("Set new Nova L1 gateway router owner");
-      await (await ethDeployer.sendTransaction(novaTxs["l1GatewayRouterOwnerTX"])).wait();
-    }
-    if (
-      (await L1CustomGateway__factory.connect(
-        novaNetwork!.tokenBridge.l1CustomGateway,
-        ethProvider
-      ).owner()) != l1Executor
-    ) {
-      console.log("Set new Nova L1 custom gateway owner");
-      await (await ethDeployer.sendTransaction(novaTxs["l1CustomGatewayOwnerTX"])).wait();
->>>>>>> 2858441b
+      await (await novaDeployer!.sendTransaction(novaTxs[i])).wait();
     }
   }
 };
@@ -269,11 +222,7 @@
       ).owner()
     );
 
-<<<<<<< HEAD
-    console.log("\nnova l1CustomGateway", novaNetwork.tokenBridge.l1CustomGateway);
-=======
-    console.log("\nova l1CustomGateway", novaNetwork!.tokenBridge.l1CustomGateway);
->>>>>>> 2858441b
+    console.log("\nnova l1CustomGateway", novaNetwork!.tokenBridge.l1CustomGateway);
     console.log(
       "nova l1CustomGateway's owner",
       await L1CustomGateway__factory.connect(
