--- conflicted
+++ resolved
@@ -98,20 +98,10 @@
    * Total number of airdrop recipients
    */
   L2_NUM_OF_RECIPIENTS: number;
-<<<<<<< HEAD
-=======
   /**
-   * Num of airdrop recipient batches that were successfully set, by default 0. If deployer script fails
-   * while setting recipient batches, this value can be updated so in the next run deployer scripts continues
-   * setting recipients from the right batch (where it failed the last time)
-   */
-  L2_NUM_OF_RECIPIENT_BATCHES_ALREADY_SET: number;
-
-  /**
-   * Keccak256 hash of the  initial (i.e., at deploy time) constitution text
+   * Keccak256 hash of the initial (i.e., at deploy time) constitution text
    */
   ARBITRUM_DAO_CONSTITUTION_HASH: string;
->>>>>>> 21a9920d
 }
 
 export const loadDeployerConfig = async (fileLocation: string) => {
