--- conflicted
+++ resolved
@@ -104,7 +104,6 @@
    * setting recipients from the right batch (where it failed the last time)
    */
   L2_NUM_OF_RECIPIENT_BATCHES_ALREADY_SET: number;
-<<<<<<< HEAD
   /**
    * Batch size when setting the airdrop recipients in token distributor
    */
@@ -121,13 +120,10 @@
    * Block range for eth_getLogs calls
    */
   GET_LOGS_BLOCK_RANGE: number;
-=======
-
   /**
    * Keccak256 hash of the  initial (i.e., at deploy time) constitution text
    */
   ARBITRUM_DAO_CONSTITUTION_HASH: string;
->>>>>>> f7209c99
 }
 
 export const loadDeployerConfig = async (fileLocation: string) => {
