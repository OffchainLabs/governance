--- conflicted
+++ resolved
@@ -103,15 +103,6 @@
    */
   L2_NUM_OF_RECIPIENTS: number;
   /**
-<<<<<<< HEAD
-   * Num of airdrop recipient batches that were successfully set, by default 0. If deployer script fails
-   * while setting recipient batches, this value can be updated so in the next run deployer scripts continues
-   * setting recipients from the right batch (where it failed the last time)
-   */
-  L2_NUM_OF_RECIPIENT_BATCHES_ALREADY_SET: number;
-  /**
-=======
->>>>>>> 86d244c9
    * Batch size when setting the airdrop recipients in token distributor
    */
   RECIPIENTS_BATCH_SIZE: number;
