import fs from "fs";

/**
 * Config required in order to run the governance deployer
 */
export interface DeployerConfig {
  //////////////
  ///// L1 /////
  //////////////
  /**
   * Minimum delay for an operation to become valid
   */
  L1_TIMELOCK_DELAY: number;
  /**
   * 9/12 security council can perform emergency upgrades
   */
  L1_9_OF_12_SECURITY_COUNCIL: string;

  //////////////
  ///// L2 /////
  //////////////
  /**
   * Minimum delay for an operation to become valid
   */
  L2_TIMELOCK_DELAY: number;
  /**
   * 9/12 security council can perform emergency upgrades
   */
  L2_9_OF_12_SECURITY_COUNCIL: string;
  /**
   * 7/12 security council can schedule proposals
   */
  L2_7_OF_12_SECURITY_COUNCIL: string;
  /**
   * Proportion of the circulating supply required to reach a quorum
   */
  L2_CORE_QUORUM_TRESHOLD: number;
  /**
   * Proportion of the circulating supply required to reach a quorum
   */
  L2_TREASURY_QUORUM_TRESHOLD: number;
  /**
   * The number of votes required in order for a voter to become a proposer
   */
  L2_PROPOSAL_TRESHOLD: number;
  /**
   * Delay (in number of blocks) since the proposal is submitted until voting power is fixed and voting starts
   */
  L2_VOTING_DELAY: number;
  /**
   * Delay (in number of blocks) since the proposal starts until voting ends
   */
  L2_VOTING_PERIOD: number;
  /**
   * The number of blocks that are required to pass since a proposal reaches quorum until its voting period ends
   */
  L2_MIN_PERIOD_AFTER_QUORUM: number;

  ////////////////
  ///// Nova /////
  ////////////////
  /**
   * 9/12 security council can perform emergency upgrades
   */
  NOVA_9_OF_12_SECURITY_COUNCIL: string;
  NOVA_TOKEN_NAME: string;
  NOVA_TOKEN_SYMBOL: string;
  NOVA_TOKEN_DECIMALS: number;

  ////////////////////////
  ///// L2 Arb Token /////
  ////////////////////////
  /**
   * 10 billion tokens (we use parseEther in script to add decimals)
   */
  L2_TOKEN_INITIAL_SUPPLY: string;
  /**
   * Num of tokens to be sent to treasury
   */
  L2_NUM_OF_TOKENS_FOR_TREASURY: string;
  /**
   * Num of tokens to be sent to distributor (based on sum of claimable tokens in JSON file)
   */
  L2_NUM_OF_TOKENS_FOR_CLAIMING: string;
  /**
   * Receiver of the airdrop leftovers
   */
  L2_SWEEP_RECEIVER: string;
  /**
   * Airdrop claim start block number
   */
  L2_CLAIM_PERIOD_START: number;
  /**
   * Airdrop claim end block number
   */
  L2_CLAIM_PERIOD_END: number;
  /**
   * Total number of airdrop recipients
   */
  L2_NUM_OF_RECIPIENTS: number;
  /**
   * Num of airdrop recipient batches that were successfully set, by default 0. If deployer script fails
   * while setting recipient batches, this value can be updated so in the next run deployer scripts continues
   * setting recipients from the right batch (where it failed the last time)
   */
  L2_NUM_OF_RECIPIENT_BATCHES_ALREADY_SET: number;
  /**
   * Batch size when setting the airdrop recipients in token distributor
   */
  RECIPIENTS_BATCH_SIZE: number;
  /**
   * Base Arb gas price of 0.1 gwei
   */
  BASE_L2_GAS_PRICE_LIMIT: number;
  /**
   * Acceptable upper limit for L1 gas price
   */
  BASE_L1_GAS_PRICE_LIMIT: number;
  /**
   * Block range for eth_getLogs calls
   */
  GET_LOGS_BLOCK_RANGE: number;
  /**
<<<<<<< HEAD
   * Proxy admin of ArbitrumOne protocol contracts
   */
  L1_ARB_PROTOCOL_PROXY_ADMIN: string;
  /**
   * Proxy admin of Nova protocol contracts
   */
  L1_NOVA_PROTOCOL_PROXY_ADMIN: string;
=======
   * Keccak256 hash of the  initial (i.e., at deploy time) constitution text
   */
  ARBITRUM_DAO_CONSTITUTION_HASH: string;
>>>>>>> f6493512
}

export const loadDeployerConfig = async (fileLocation: string) => {
  return JSON.parse(fs.readFileSync(fileLocation).toString()) as DeployerConfig;
};<|MERGE_RESOLUTION|>--- conflicted
+++ resolved
@@ -121,7 +121,6 @@
    */
   GET_LOGS_BLOCK_RANGE: number;
   /**
-<<<<<<< HEAD
    * Proxy admin of ArbitrumOne protocol contracts
    */
   L1_ARB_PROTOCOL_PROXY_ADMIN: string;
@@ -129,11 +128,10 @@
    * Proxy admin of Nova protocol contracts
    */
   L1_NOVA_PROTOCOL_PROXY_ADMIN: string;
-=======
+  /**
    * Keccak256 hash of the  initial (i.e., at deploy time) constitution text
    */
   ARBITRUM_DAO_CONSTITUTION_HASH: string;
->>>>>>> f6493512
 }
 
 export const loadDeployerConfig = async (fileLocation: string) => {
