import { BigNumber, Signer } from "ethers";
import {
  ArbitrumVestingWalletsFactory__factory,
  L2ArbitrumToken__factory,
} from "../typechain-types";
import { WalletCreatedEvent } from "../typechain-types/src/ArbitrumVestingWalletFactory.sol/ArbitrumVestingWalletsFactory";
import fs from "fs";
import { parseEther } from "ethers/lib/utils";

export type VestedRecipients = { readonly [key: string]: BigNumber };

export const loadVestedRecipients = (fileLocation: string): VestedRecipients => {
  const fileContents = fs.readFileSync(fileLocation).toString();
  const jsonFile = JSON.parse(fileContents);
  const addresses = Object.keys(jsonFile);
  const vestedRecipients: { [key: string]: BigNumber } = {};

  for (const addr of addresses) {
    // the token has 18 decimals, like ether, so we can use parseEther
    vestedRecipients[addr.toLowerCase()] = parseEther(jsonFile[addr]);

    if (vestedRecipients[addr.toLowerCase()].lt(parseEther("1"))) {
      throw new Error(
        `Unexpected token count less than 1: ${vestedRecipients[addr.toLowerCase()].toString()}`
      );
    }
  }

  return vestedRecipients;
};

export const deployVestedWallets = async (
  deployer: Signer,
  tokenHolder: Signer,
  tokenAddress: string,
  recipients: VestedRecipients,
  startTimeSeconds: number,
  durationSeconds: number
) => {
  const token = L2ArbitrumToken__factory.connect(tokenAddress, tokenHolder);

  const vestedWalletFactoryFac = new ArbitrumVestingWalletsFactory__factory(deployer);
  const vestedWalletFactory = await vestedWalletFactoryFac.deploy();
  await vestedWalletFactory.deployed();

<<<<<<< HEAD
  const recipientAddresses = Object.keys(recipients);
  const batchSize = 5;
=======
    for (let index = 0; index < recipientAddresses.length; index = index + batchSize) {
      const recipientBatch = recipientAddresses.slice(index, batchSize);
>>>>>>> b8bda01c

  for (let index = 0; index < recipientAddresses.length; index + batchSize) {
    const recipientBatch = recipientAddresses.slice(index, batchSize);

    const walletCreationReceipt = await (
      await vestedWalletFactory.createWallets(startTimeSeconds, durationSeconds, recipientBatch)
    ).wait();

    const walletPairs = walletCreationReceipt.logs
      .map(
        (l) =>
          ArbitrumVestingWalletsFactory__factory.createInterface().parseLog(l)
            .args as WalletCreatedEvent["args"]
      )
      .map((w) => ({
        beneficiary: w.beneficiary,
        wallet: w.vestingWalletAddress,
      }));

    for (const walletPair of walletPairs) {
      const amount = recipients[walletPair.beneficiary.toLowerCase()];

      if (!amount.gt(0)) {
        throw new Error(`Missing amount for ${walletPair.beneficiary}`);
      }

      await (await token.transfer(walletPair.wallet, amount)).wait();
    }
  }

  return vestedWalletFactory;
};<|MERGE_RESOLUTION|>--- conflicted
+++ resolved
@@ -43,15 +43,10 @@
   const vestedWalletFactory = await vestedWalletFactoryFac.deploy();
   await vestedWalletFactory.deployed();
 
-<<<<<<< HEAD
   const recipientAddresses = Object.keys(recipients);
   const batchSize = 5;
-=======
-    for (let index = 0; index < recipientAddresses.length; index = index + batchSize) {
-      const recipientBatch = recipientAddresses.slice(index, batchSize);
->>>>>>> b8bda01c
 
-  for (let index = 0; index < recipientAddresses.length; index + batchSize) {
+  for (let index = 0; index < recipientAddresses.length; index = index + batchSize) {
     const recipientBatch = recipientAddresses.slice(index, batchSize);
 
     const walletCreationReceipt = await (
