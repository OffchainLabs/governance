import { BigNumber, ethers } from "ethers";
import {
  ArbitrumDAOConstitution,
  ArbitrumDAOConstitution__factory,
  ArbitrumTimelock,
  ArbitrumTimelock__factory,
  ArbitrumVestingWallet__factory,
  ArbitrumVestingWalletsFactory,
  ArbitrumVestingWalletsFactory__factory,
  FixedDelegateErc20Wallet,
  FixedDelegateErc20Wallet__factory,
  IInbox__factory,
  IVotesUpgradeable__factory,
  L1ArbitrumTimelock,
  L1ArbitrumTimelock__factory,
  L1ArbitrumToken,
  L1ArbitrumToken__factory,
  L1GovernanceFactory,
  L1GovernanceFactory__factory,
  L2ArbitrumGovernor,
  L2ArbitrumGovernor__factory,
  L2ArbitrumToken,
  L2ArbitrumToken__factory,
  L2GovernanceFactory,
  L2GovernanceFactory__factory,
  ProxyAdmin,
  ProxyAdmin__factory,
  TokenDistributor,
  TokenDistributor__factory,
  UpgradeExecutor,
  UpgradeExecutor__factory,
} from "../typechain-types";
import {
  L1ForceOnlyReverseCustomGateway,
  L1ForceOnlyReverseCustomGateway__factory,
  L2CustomGatewayToken,
  L2CustomGatewayToken__factory,
  L2ReverseCustomGateway,
  L2ReverseCustomGateway__factory,
} from "../typechain-types-imported";
import { getDeployerAddresses, getProviders, isDeployingToNova } from "./providerSetup";
import { Address, L2Network } from "@arbitrum/sdk";
import { parseEther } from "ethers/lib/utils";
import { L1CustomGateway__factory } from "@arbitrum/sdk/dist/lib/abi/factories/L1CustomGateway__factory";
import { L1GatewayRouter__factory } from "@arbitrum/sdk/dist/lib/abi/factories/L1GatewayRouter__factory";
import { Provider } from "@ethersproject/providers";
import dotenv from "dotenv";
import { VestedRecipients, loadVestedRecipients } from "./vestedWalletsDeployer";
import { WalletCreatedEvent } from "../typechain-types/src/ArbitrumVestingWalletFactory.sol/ArbitrumVestingWalletsFactory";
import path from "path";

dotenv.config();

// JSON file which contains all the deployed contract addresses
const DEPLOYED_CONTRACTS_FILE_NAME = "deployedContracts.json";
const VESTED_RECIPIENTS_FILE_NAME = "files/vestedRecipients.json";
const ZERO_ADDRESS = "0x0000000000000000000000000000000000000000";

/**
 * Main function that verifies governance deployment was successful.
 */
export const verifyDeployment = async () => {
  const {
    ethProvider,
    arbProvider,
    novaProvider,
    deployerConfig,
    arbNetwork: arbOneNetwork,
    novaNetwork,
  } = await getProviders();
  const { ethDeployerAddress, arbDeployerAddress } = await getDeployerAddresses();

  const l1Contracts = loadL1Contracts(ethProvider);
  const arbContracts = loadArbContracts(arbProvider);
  const novaContracts = isDeployingToNova() ? loadNovaContracts(novaProvider) : undefined;

  console.log("Verify L1 contracts are properly deployed");
  await verifyL1GovernanceFactory(l1Contracts["l1GovernanceFactory"], ethDeployerAddress);
  await verifyL1Token(
    l1Contracts["l1TokenProxy"],
    l1Contracts["l1ProxyAdmin"],
    l1Contracts["l1ReverseCustomGatewayProxy"],
    ethProvider,
    novaNetwork
  );
  await verifyL1UpgradeExecutor(
    l1Contracts["l1Executor"],
    l1Contracts["l1Timelock"],
    l1Contracts["l1ProxyAdmin"],
    ethProvider,
    deployerConfig
  );
  await verifyL1Timelock(
    l1Contracts["l1Timelock"],
    l1Contracts["l1Executor"],
    l1Contracts["l1GovernanceFactory"],
    arbContracts["l2CoreTimelock"],
    l1Contracts["l1ProxyAdmin"],
    ethProvider,
    arbOneNetwork,
    deployerConfig
  );
  await verifyL1ProxyAdmin(l1Contracts["l1ProxyAdmin"], l1Contracts["l1Executor"]);

  await verifyL1ReverseGateway(
    l1Contracts["l1ReverseCustomGatewayProxy"],
    arbContracts["l2ReverseCustomGatewayProxy"],
    l1Contracts["l1ProxyAdmin"],
    ethProvider,
    ethDeployerAddress,
    arbOneNetwork
  );

  //// L2 contracts

  console.log("Verify L2 contracts are properly deployed");
  await verifyArbitrumTimelock(
    arbContracts["l2CoreTimelock"],
    arbContracts["l2CoreGoverner"],
    arbContracts["l2Executor"],
    arbContracts["l2GovernanceFactory"],
    arbContracts["l2ProxyAdmin"],
    arbProvider,
    deployerConfig
  );
  await verifyL2GovernanceFactory(arbContracts["l2GovernanceFactory"], arbDeployerAddress);
  await verifyL2CoreGovernor(
    arbContracts["l2CoreGoverner"],
    arbContracts["l2Token"],
    arbContracts["l2CoreTimelock"],
    arbContracts["l2Executor"],
    arbContracts["l2ProxyAdmin"],
    arbProvider,
    deployerConfig
  );
  await verifyL2UpgradeExecutor(
    arbContracts["l2Executor"],
    l1Contracts["l1Timelock"],
    arbContracts["l2ProxyAdmin"],
    arbProvider,
    deployerConfig
  );
  await verifyL2Token(
    arbContracts["l2Token"],
    arbContracts["l2ArbTreasury"],
    l1Contracts["l1TokenProxy"],
    arbContracts["l2Executor"],
    arbContracts["l2ProxyAdmin"],
    arbContracts["l2TokenDistributor"],
    arbProvider,
    ethProvider,
    deployerConfig
  );
  await verifyL2TreasuryGovernor(
    arbContracts["l2TreasuryGoverner"],
    arbContracts["l2Token"],
    arbContracts["l2Executor"],
    arbContracts["l2ProxyAdmin"],
    arbProvider,
    deployerConfig
  );

  const l2TreasuryTimelock = ArbitrumTimelock__factory.connect(
    await arbContracts["l2TreasuryGoverner"].timelock(),
    arbProvider
  );
  await verifyL2TreasuryTimelock(
    l2TreasuryTimelock,
    arbContracts["l2TreasuryGoverner"],
    arbContracts["l2Executor"],
    arbContracts["l2GovernanceFactory"],
    arbContracts["l2ProxyAdmin"],
    arbProvider
  );
  await verifyL2ArbTreasury(
    arbContracts["l2ArbTreasury"],
    arbContracts["l2Token"],
    arbContracts["l2TreasuryGoverner"],
    arbContracts["l2ProxyAdmin"],
    arbProvider
  );
  await verifyL2TokenDistributor(
    arbContracts["l2TokenDistributor"],
    arbContracts["l2Token"],
    arbContracts["l2Executor"],
    arbContracts["l2CoreGoverner"],
    arbProvider,
    deployerConfig
  );
  await verifyArbitrumDAOConstitution(arbContracts["arbitrumDAOConstitution"], arbContracts["l2Executor"], deployerConfig)
  await verifyL2ProxyAdmin(arbContracts["l2ProxyAdmin"], arbContracts["l2Executor"]);
  await verifyL2ReverseGateway(
    arbContracts["l2ReverseCustomGatewayProxy"],
    l1Contracts["l1ReverseCustomGatewayProxy"],
    arbContracts["l2ProxyAdmin"],
    arbProvider,
    arbOneNetwork
  );
  await verifyVestedWallets(
    await loadVestedRecipients(path.join(__dirname, "..", VESTED_RECIPIENTS_FILE_NAME)),
    arbContracts["vestedWalletFactory"],
    arbContracts["l2Token"],
    arbProvider,
    deployerConfig
  );

  //// Nova contracts
  if (isDeployingToNova()) {
    console.log("Verify Nova contracts are properly deployed");
    await verifyNovaUpgradeExecutor(
      novaContracts!["novaUpgradeExecutorProxy"],
      l1Contracts["l1Timelock"],
      novaContracts!["novaProxyAdmin"],
      novaProvider,
      deployerConfig
    );
    await verifyNovaToken(
      novaContracts!["novaTokenProxy"],
      l1Contracts["l1TokenProxy"],
      novaContracts!["novaProxyAdmin"],
      novaProvider,
      ethProvider,
      novaNetwork,
      deployerConfig
    );
    await verifyNovaProxyAdmin(
      novaContracts!["novaProxyAdmin"],
      novaContracts!["novaUpgradeExecutorProxy"]
    );
  }
};

/**
 * Verify:
 * - factory ownership
 */
async function verifyL1GovernanceFactory(
  l1GovernanceFactory: L1GovernanceFactory,
  ethDeployerAddress: string
) {
  assertEquals(
    await l1GovernanceFactory.owner(),
    ethDeployerAddress,
    "EthDeployer should be L1GovernanceFactory's owner"
  );
}

/**
 * Verify:
 * - proxy admin is correct
 * - initialization params are correctly set
 */
async function verifyL1Token(
  l1Token: L1ArbitrumToken,
  l1ProxyAdmin: ProxyAdmin,
  l1ReverseCustomGateway: L1ForceOnlyReverseCustomGateway,
  ethProvider: Provider,
  novaNetwork: L2Network
) {
  //// check proxy admin
  assertEquals(
    await getProxyOwner(l1Token.address, ethProvider),
    l1ProxyAdmin.address,
    "L1ProxyAdmin should be L1ArbitrumToken's proxy admin"
  );

  //// check initialization params are correctly set
  assertEquals(await l1Token.name(), "Arbitrum", "Incorrect token name set for L1Token");
  assertEquals(await l1Token.symbol(), "ARB", "Incorrect token symbol set on L1Token");
  assertEquals(
    await l1Token.arbOneGateway(),
    l1ReverseCustomGateway.address,
    "Incorrect arb gateway set on L1Token"
  );
  assertEquals(
    await l1Token.novaGateway(),
    novaNetwork.tokenBridge.l1CustomGateway,
    "Incorrect Nova gateway set on L1Token"
  );
  assertEquals(
    await l1Token.novaRouter(),
    novaNetwork.tokenBridge.l1GatewayRouter,
    "Incorrect Nova router set on L1Token"
  );
}

/**
 * Verify:
 * - roles are correctly assigned
 */
async function verifyL1UpgradeExecutor(
  l1Executor: UpgradeExecutor,
  l1Timelock: L1ArbitrumTimelock,
  l1ProxyAdmin: ProxyAdmin,
  ethProvider: Provider,
  config: {
    L1_9_OF_12_SECURITY_COUNCIL: string;
  }
) {
  //// check proxy admin
  assertEquals(
    await getProxyOwner(l1Executor.address, ethProvider),
    l1ProxyAdmin.address,
    "L1ProxyAdmin should be L1UpgradeExecutor's proxy admin"
  );

  //// check assigned/revoked roles are correctly set
  const adminRole = await l1Executor.ADMIN_ROLE();
  const executorRole = await l1Executor.EXECUTOR_ROLE();

  assert(
    await l1Executor.hasRole(adminRole, l1Executor.address),
    "L1UpgradeExecutor should have admin role on itself"
  );
  assert(
    await l1Executor.hasRole(executorRole, config.L1_9_OF_12_SECURITY_COUNCIL),
    "L1 9/12 council should have executor role on L1 upgrade executor"
  );
  assert(
    await l1Executor.hasRole(executorRole, l1Timelock.address),
    "L1Timelock should have executor role on L1 upgrade executor"
  );
}

/**
 * Verify:
 * - initialization params are correctly set
 * - roles are correctly assigned
 */
async function verifyL1Timelock(
  l1Timelock: L1ArbitrumTimelock,
  l1Executor: UpgradeExecutor,
  l1GovernanceFactory: L1GovernanceFactory,
  l2Timelock: ArbitrumTimelock,
  l1ProxyAdmin: ProxyAdmin,
  ethProvider: Provider,
  arbOneNetwork: L2Network,
  config: {
    L1_TIMELOCK_DELAY: number;
    L1_9_OF_12_SECURITY_COUNCIL: string;
  }
) {
  //// check proxy admin
  assertEquals(
    await getProxyOwner(l1Timelock.address, ethProvider),
    l1ProxyAdmin.address,
    "L1ProxyAdmin should be L1ArbitrumTimelock's proxy admin"
  );

  //// check initialization params are correctly set
  assertEquals(
    (await l1Timelock.getMinDelay()).toString(),
    config.L1_TIMELOCK_DELAY.toString(),
    "L1 timelock has incorrect min delay"
  );
  assertEquals(
    await l1Timelock.governanceChainInbox(),
    arbOneNetwork.ethBridge.inbox,
    "Incorrect governance chain inbox set on L1 timelock"
  );
  assertEquals(
    await l1Timelock.l2Timelock(),
    l2Timelock.address,
    "Incorrect L2 timelock reference set on L1 timelock"
  );

  //// check assigned/revoked roles are correctly set
  const proposerRole = await l1Timelock.PROPOSER_ROLE();
  const cancellerRole = await l1Timelock.CANCELLER_ROLE();
  const executorRole = await l1Timelock.EXECUTOR_ROLE();
  const timelockAdminRole = await l1Timelock.TIMELOCK_ADMIN_ROLE();

  assert(
    await l1Timelock.hasRole(
      proposerRole,
      await IInbox__factory.connect(arbOneNetwork.ethBridge.inbox, ethProvider).bridge()
    ),
    "Bridge should have proposer role on L1 timelock"
  );
  assert(
    await l1Timelock.hasRole(executorRole, ZERO_ADDRESS),
    "Executor role should be assigned to zero address on L1 timelock"
  );
  assert(
    await l1Timelock.hasRole(cancellerRole, config.L1_9_OF_12_SECURITY_COUNCIL),
    "L1 9/12 council should have canceller role on L1 timelock"
  );
  assert(
    await l1Timelock.hasRole(timelockAdminRole, l1Executor.address),
    "L1UpgradeExecutor should have timelock admin role on L1 timelock"
  );
  assert(
    !(await l1Timelock.hasRole(timelockAdminRole, l1Timelock.address)),
    "L1Timelock should not have timelock admin role on itself"
  );
  assert(
    !(await l1Timelock.hasRole(timelockAdminRole, l1GovernanceFactory.address)),
    "L1GovernanceFactory should not have timelock admin role on L1 timelock"
  );
}

/**
 * Verify:
 * - proxy admin ownership
 */
async function verifyL1ProxyAdmin(l1ProxyAdmin: ProxyAdmin, l1Executor: UpgradeExecutor) {
  //// check ownership
  assertEquals(
    await l1ProxyAdmin.owner(),
    l1Executor.address,
    "L1UpgradeExecutor should be L1ProxyAdmin's owner"
  );
}

/**
 * Verify:
 * - proxy admin is correct
 * - initialization params are correctly set
 */
async function verifyL1ReverseGateway(
  l1ReverseGateway: L1ForceOnlyReverseCustomGateway,
  l2ReverseGateway: L2ReverseCustomGateway,
  l1ProxyAdmin: ProxyAdmin,
  ethProvider: Provider,
  ethDeployerAddress: string,
  arbOneNetwork: L2Network
) {
  //// check proxy admin
  assertEquals(
    await getProxyOwner(l1ReverseGateway.address, ethProvider),
    l1ProxyAdmin.address,
    "L1ProxyAdmin should be l1ReverseGateway's proxy admin"
  );

  // check owner
  assertEquals(
    await l1ReverseGateway.owner(),
    ethDeployerAddress,
    "EthDeployer should be l1ReverseGateway's owner"
  );

  /// check initialization params
  assertEquals(
    await l1ReverseGateway.counterpartGateway(),
    l2ReverseGateway.address,
    "Incorrect counterpart gateway set for l1ReverseGateway"
  );
  assertEquals(
    await l1ReverseGateway.inbox(),
    arbOneNetwork.ethBridge.inbox,
    "Incorrect inbox set for l1ReverseGateway"
  );
  assertEquals(
    await l1ReverseGateway.router(),
    arbOneNetwork.tokenBridge.l1GatewayRouter,
    "Incorrect router set for l1ReverseGateway"
  );
}

/**
 * Verify:
 * - ownership
 * - factory has completed job
 */
async function verifyL2GovernanceFactory(
  l2GovernanceFactory: L2GovernanceFactory,
  arbDeployerAddress: string
) {
  //// check ownership
  assertEquals(
    await l2GovernanceFactory.owner(),
    arbDeployerAddress,
    "ArbDeployer should be L2GovernanceFactory's owner"
  );

  // check factory has completed job
  // 2 == Step.Complete
  assertEquals(
    (await l2GovernanceFactory.step()).toString(),
    "2",
    "L2 governance factory should be in 'Complete'(2) step"
  );
}

/**
 * Verify:
 * - ownership
 * - initialization params are correctly set
 * - roles are correctly assigned
 */
async function verifyArbitrumTimelock(
  l2Timelock: ArbitrumTimelock,
  l2CoreGovernor: L2ArbitrumGovernor,
  l2Executor: UpgradeExecutor,
  l2GovernanceFactory: L2GovernanceFactory,
  l2ProxyAdmin: ProxyAdmin,
  arbProvider: Provider,
  config: {
    L2_TIMELOCK_DELAY: number;
    L2_7_OF_12_SECURITY_COUNCIL: string;
    L2_9_OF_12_SECURITY_COUNCIL: string;
  }
) {
  //// check proxy admin
  assertEquals(
    await getProxyOwner(l2Timelock.address, arbProvider),
    l2ProxyAdmin.address,
    "L2ProxyAdmin should be L2 core ArbitrumTimelock's proxy admin"
  );

  //// check initialization params are correctly set
  assertEquals(
    (await l2Timelock.getMinDelay()).toString(),
    config.L2_TIMELOCK_DELAY.toString(),
    "L2 timelock has wrong min delay"
  );

  //// check assigned/revoked roles are correctly set
  const proposerRole = await l2Timelock.PROPOSER_ROLE();
  const cancellerRole = await l2Timelock.CANCELLER_ROLE();
  const executorRole = await l2Timelock.EXECUTOR_ROLE();
  const timelockAdminRole = await l2Timelock.TIMELOCK_ADMIN_ROLE();

  assert(
    await l2Timelock.hasRole(proposerRole, l2CoreGovernor.address),
    "L2 core governor should have proposer role on L2 timelock"
  );
  assert(
    await l2Timelock.hasRole(cancellerRole, l2CoreGovernor.address),
    "L2 core governor should have canceller role on L2 timelock"
  );
  assert(
    await l2Timelock.hasRole(proposerRole, config.L2_7_OF_12_SECURITY_COUNCIL.toString()),
    "L2 7/12 council should have proposer role on L2 timelock"
  );
  assert(
    !(await l2Timelock.hasRole(cancellerRole, config.L2_7_OF_12_SECURITY_COUNCIL.toString())),
    "L2 7/12 council should not have canceller role on L2 timelock"
  );
  assert(
    await l2Timelock.hasRole(cancellerRole, config.L2_9_OF_12_SECURITY_COUNCIL.toString()),
    "L2 9/12 council should have canceller role on L2 timelock"
  );
  assert(
    await l2Timelock.hasRole(executorRole, ZERO_ADDRESS),
    "Executor role should be assigned to zero address on L2 timelock"
  );
  assert(
    await l2Timelock.hasRole(timelockAdminRole, l2Executor.address),
    "L2 upgrade executor should have timelock admin role on L2 timelock"
  );
  assert(
    !(await l2Timelock.hasRole(timelockAdminRole, l2Timelock.address)),
    "L2 timelock should not have timelock admin role on itself"
  );
  assert(
    !(await l2Timelock.hasRole(timelockAdminRole, l2GovernanceFactory.address)),
    "L2 governance factory should not have timelock admin role on L2 timelock"
  );
}

/**
 * Verify:
 * - ownership
 * - initialization params are correctly set
 */
async function verifyL2CoreGovernor(
  l2CoreGovernor: L2ArbitrumGovernor,
  l2Token: L2ArbitrumToken,
  l2Timelock: ArbitrumTimelock,
  l2Executor: UpgradeExecutor,
  l2ProxyAdmin: ProxyAdmin,
  arbProvider: Provider,
  config: {
    L2_VOTING_DELAY: number;
    L2_VOTING_PERIOD: number;
    L2_PROPOSAL_TRESHOLD: number;
    L2_CORE_QUORUM_TRESHOLD: number;
    L2_MIN_PERIOD_AFTER_QUORUM: number;
  }
) {
  //// check ownership
  assertEquals(
    await getProxyOwner(l2CoreGovernor.address, arbProvider),
    l2ProxyAdmin.address,
    "L2ProxyAdmin should be core L2ArbitrumGovernor's proxy admin"
  );
  assertEquals(
    await l2CoreGovernor.owner(),
    l2Executor.address,
    "L2UpgradeExecutor should be core L2ArbitrumGovernor's owner"
  );

  //// check initialization params are correctly set
  assertEquals(
    await l2CoreGovernor.name(),
    "L2ArbitrumGovernor",
    "Incorrect L2 core governor's name"
  );
  assertNumbersEquals(
    await l2CoreGovernor.votingDelay(),
    BigNumber.from(config.L2_VOTING_DELAY),
    "Incorrect voting delay set for L2 core governor"
  );
  assertNumbersEquals(
    await l2CoreGovernor.votingPeriod(),
    BigNumber.from(config.L2_VOTING_PERIOD),
    "Incorrect voting period set for L2 core governor"
  );
  assertNumbersEquals(
    await l2CoreGovernor.proposalThreshold(),
    BigNumber.from(config.L2_PROPOSAL_TRESHOLD),
    "Incorrect proposal threshold set for L2 core governor"
  );
  assertEquals(
    await l2CoreGovernor.token(),
    l2Token.address,
    "Incorrect token set for L2 core governor"
  );
  assertEquals(
    await l2CoreGovernor.timelock(),
    l2Timelock.address,
    "Incorrect timelock set for L2 core governor"
  );
  assertNumbersEquals(
    await l2CoreGovernor["quorumNumerator()"](),
    BigNumber.from(config.L2_CORE_QUORUM_TRESHOLD),
    "Incorrect quorum treshold set for L2 core governor"
  );
  assertNumbersEquals(
    await l2CoreGovernor.lateQuorumVoteExtension(),
    BigNumber.from(config.L2_MIN_PERIOD_AFTER_QUORUM),
    "Incorrect min period after quorum set for L2 core governor"
  );
}

/**
 * Verify:
 * - ownership
 * - roles are correctly assigned
 */
async function verifyL2UpgradeExecutor(
  l2Executor: UpgradeExecutor,
  l1Timelock: L1ArbitrumTimelock,
  l2ProxyAdmin: ProxyAdmin,
  arbProvider: Provider,
  config: {
    L2_9_OF_12_SECURITY_COUNCIL: string;
  }
) {
  //// check proxy admin
  assertEquals(
    await getProxyOwner(l2Executor.address, arbProvider),
    l2ProxyAdmin.address,
    "L2ProxyAdmin should be L2UpgradeExecutor's proxy admin"
  );

  //// check assigned/revoked roles are correctly set
  const adminRole = await l2Executor.ADMIN_ROLE();
  const executorRole = await l2Executor.EXECUTOR_ROLE();

  assert(
    await l2Executor.hasRole(adminRole, l2Executor.address),
    "L2 upgrade executor should have admin role on itself"
  );

  const l1TimelockAddressAliased = new Address(l1Timelock.address).applyAlias().value;
  assert(
    await l2Executor.hasRole(executorRole, l1TimelockAddressAliased),
    "L1 timelock (aliased) should have executor role on L2 upgrade executor"
  );
  assert(
    await l2Executor.hasRole(executorRole, config.L2_9_OF_12_SECURITY_COUNCIL),
    "L2 9/12 council should have executor role on L2 upgrade executor"
  );
}

/**
 * Verify:
 * - initialization params are correctly set
 * - treasury received correct amount of tokens
 * - token registration
 */
async function verifyL2Token(
  l2Token: L2ArbitrumToken,
  arbTreasury: FixedDelegateErc20Wallet,
  l1Token: L1ArbitrumToken,
  l2Executor: UpgradeExecutor,
  l2ProxyAdmin: ProxyAdmin,
  l2TokenDistributor: TokenDistributor,
  arbProvider: Provider,
  ethProvider: Provider,
  config: {
    L2_TOKEN_INITIAL_SUPPLY: string;
    L2_NUM_OF_TOKENS_FOR_TREASURY: string;
    L2_NUM_OF_TOKENS_FOR_CLAIMING: string;
  }
) {
  //// check ownership
  assertEquals(
    await getProxyOwner(l2Token.address, arbProvider),
    l2ProxyAdmin.address,
    "L2ProxyAdmin should be L2ArbitrumToken's proxy admin"
  );
  assertEquals(
    await l2Token.owner(),
    l2Executor.address,
    "L2UpgradeExecutor should be L2ArbitrumToken's owner"
  );

  //// check initialization params
  assertEquals(await l2Token.name(), "Arbitrum", "L2Token name should be Arbitrum");
  assertEquals(await l2Token.symbol(), "ARB", "L2Token symbol should be ARB");
  assertNumbersEquals(
    await l2Token.totalSupply(),
    ethers.utils.parseEther(config.L2_TOKEN_INITIAL_SUPPLY),
    "L2Token has incorrect total supply"
  );
  assertEquals(
    await l2Token.l1Address(),
    l1Token.address,
    "Incorrect L1Token reference for L2Token"
  );

  // check balances
  const arbTreasuryBalance = await l2Token.balanceOf(arbTreasury.address);
  const tokenDistributorBalance = await l2Token.balanceOf(l2TokenDistributor.address);
  const vestingRecipients = loadVestedRecipients(
    path.join(__dirname, "..", VESTED_RECIPIENTS_FILE_NAME)
  );
  const vestingTotal = Object.values(vestingRecipients).reduce((a, b) => a.add(b));
  assertNumbersEquals(
    arbTreasuryBalance,
    parseEther(config.L2_NUM_OF_TOKENS_FOR_TREASURY),
    "Incorrect initial L2Token balance for ArbTreasury"
  );
  assertNumbersEquals(
    tokenDistributorBalance,
    parseEther(config.L2_NUM_OF_TOKENS_FOR_CLAIMING),
    "Incorrect initial L2Token balance for TokenDistributor"
  );
  assertNumbersEquals(
    arbTreasuryBalance.add(tokenDistributorBalance).add(vestingTotal),
    await l2Token.totalSupply(),
    "ArbTreasury and TokenDistributor should own all the tokens "
  );

  //// check token registration was successful for ArbOne
  const arbGateway = L1ForceOnlyReverseCustomGateway__factory.connect(
    await l1Token.arbOneGateway(),
    ethProvider
  );
  const arbRouter = L1GatewayRouter__factory.connect(await arbGateway.router(), ethProvider);
  assertEquals(
    await arbGateway.l1ToL2Token(l1Token.address),
    l2Token.address,
    "Incorrect L1Token to L2Token mapping on Arb (reverse) gateway"
  );
  assertEquals(
    await arbRouter.l1TokenToGateway(l1Token.address),
    arbGateway.address,
    "Incorrect L1Token to Arb gateway mapping on Arb router"
  );
}

/**
 * Verify:
 * - ownership
 * - initialization params are correctly set
 */
async function verifyL2TreasuryGovernor(
  l2TreasuryGoverner: L2ArbitrumGovernor,
  l2Token: L2ArbitrumToken,
  l2Executor: UpgradeExecutor,
  l2ProxyAdmin: ProxyAdmin,
  arbProvider: Provider,
  config: {
    L2_VOTING_DELAY: number;
    L2_VOTING_PERIOD: number;
    L2_PROPOSAL_TRESHOLD: number;
    L2_TREASURY_QUORUM_TRESHOLD: number;
    L2_MIN_PERIOD_AFTER_QUORUM: number;
  }
) {
  //// check ownership
  assertEquals(
    await getProxyOwner(l2TreasuryGoverner.address, arbProvider),
    l2ProxyAdmin.address,
    "L2ProxyAdmin should be treasury L2ArbitrumGovernor's proxy admin"
  );
  assertEquals(
    await l2TreasuryGoverner.owner(),
    l2Executor.address,
    "L2UpgradeExecutor should be treasury L2ArbitrumGovernor's owner"
  );

  //// check initialization params are correctly set
  assertEquals(
    await l2TreasuryGoverner.name(),
    "L2ArbitrumGovernor",
    "Incorrect L2 core governor's name"
  );
  assertNumbersEquals(
    await l2TreasuryGoverner.votingDelay(),
    BigNumber.from(config.L2_VOTING_DELAY),
    "Incorrect voting delay set for L2 treasury governor"
  );
  assertNumbersEquals(
    await l2TreasuryGoverner.votingPeriod(),
    BigNumber.from(config.L2_VOTING_PERIOD),
    "Incorrect voting period set for L2 treasury governor"
  );
  assertNumbersEquals(
    await l2TreasuryGoverner.proposalThreshold(),
    BigNumber.from(config.L2_PROPOSAL_TRESHOLD),
    "Incorrect proposal threshold set for L2 treasury governor"
  );
  assertEquals(
    await l2TreasuryGoverner.token(),
    l2Token.address,
    "Incorrect token set for L2 treasury governor"
  );
  assertNumbersEquals(
    await l2TreasuryGoverner["quorumNumerator()"](),
    BigNumber.from(config.L2_TREASURY_QUORUM_TRESHOLD),
    "Incorrect quorum treshold set for L2 treasury governor"
  );
  assertNumbersEquals(
    await l2TreasuryGoverner.lateQuorumVoteExtension(),
    BigNumber.from(config.L2_MIN_PERIOD_AFTER_QUORUM),
    "Incorrect min period after quorum set for L2 treasury governor"
  );
}

/**
 * Verify:
 * - ownership
 * - initialization params are correctly set
 */
async function verifyL2TreasuryTimelock(
  l2TreasuryTimelock: ArbitrumTimelock,
  l2TreasuryGoverner: L2ArbitrumGovernor,
  l2UpgradeExecutor: UpgradeExecutor,
  l2GovernanceFactory: L2GovernanceFactory,
  l2ProxyAdmin: ProxyAdmin,
  arbProvider: Provider
) {
  //// check proxy admin
  assertEquals(
    await getProxyOwner(l2TreasuryTimelock.address, arbProvider),
    l2ProxyAdmin.address,
    "L2ProxyAdmin should be L2 treasury timelock's proxy admin"
  );

  //// check initialization params are correctly set
  assertNumbersEquals(
    await l2TreasuryTimelock.getMinDelay(),
    BigNumber.from(0),
    "Incorrect min delay set for L2 treasury governor"
  );

  //// check assigned/revoked roles are correctly set
  const proposerRole = await l2TreasuryTimelock.PROPOSER_ROLE();
  const cancellerRole = await l2TreasuryTimelock.CANCELLER_ROLE();
  const executorRole = await l2TreasuryTimelock.EXECUTOR_ROLE();
  const timelockAdminRole = await l2TreasuryTimelock.TIMELOCK_ADMIN_ROLE();

  assert(
    await l2TreasuryTimelock.hasRole(proposerRole, l2TreasuryGoverner.address),
    "L2 treasury governor should have proposer role on L2 treasury timelock"
  );
  assert(
    await l2TreasuryTimelock.hasRole(cancellerRole, l2TreasuryGoverner.address),
    "L2 treasury governor should have canceller role on L2 treasury timelock"
  );
  assert(
    await l2TreasuryTimelock.hasRole(executorRole, ZERO_ADDRESS),
    "Executor role should be assigned to zero address on L2 treasury timelock"
  );
  assert(
    await l2TreasuryTimelock.hasRole(timelockAdminRole, l2UpgradeExecutor.address),
    "L2 upgrade executor should have timelock admin role on L2 treasury timelock"
  );
  assert(
    !(await l2TreasuryTimelock.hasRole(timelockAdminRole, l2TreasuryTimelock.address)),
    "L2 treasury timelock should not have timelock admin role on itself"
  );
  assert(
    !(await l2TreasuryTimelock.hasRole(timelockAdminRole, l2GovernanceFactory.address)),
    "L2 governance factory should not have timelock admin role on L2 treasury timelock"
  );
}

/**
 * Verify:
 * - ownership
 * - delegate is properly set
 */
async function verifyL2ArbTreasury(
  l2ArbTreasury: FixedDelegateErc20Wallet,
  l2Token: L2ArbitrumToken,
  l2TreasuryGoverner: L2ArbitrumGovernor,
  l2ProxyAdmin: ProxyAdmin,
  arbProvider: Provider
) {
  //// check ownership
  assertEquals(
    await getProxyOwner(l2ArbTreasury.address, arbProvider),
    l2ProxyAdmin.address,
    "L2ProxyAdmin should be arbTreasury's proxy admin"
  );
  assertEquals(
    await l2ArbTreasury.owner(),
    await l2TreasuryGoverner.timelock(),
    "L2TreasuryGoverner's timelock should be arbTreasury's owner"
  );

  //// check delegation
  const voteToken = IVotesUpgradeable__factory.connect(l2Token.address, arbProvider);

  assertEquals(
    await voteToken.delegates(l2ArbTreasury.address),
    await l2TreasuryGoverner.EXCLUDE_ADDRESS(),
    "L2ArbTreasury should delegate to EXCLUDE_ADDRESS"
  );
}

/**
 * Verify:
 * - initialization params are correctly set
 */
async function verifyL2TokenDistributor(
  l2TokenDistributor: TokenDistributor,
  l2Token: L2ArbitrumToken,
  l2Executor: UpgradeExecutor,
  l2CoreGovernor: L2ArbitrumGovernor,
  arbProvider: Provider,
  config: {
    L2_NUM_OF_TOKENS_FOR_CLAIMING: string;
    L2_SWEEP_RECEIVER: string;
    L2_CLAIM_PERIOD_START: number;
    L2_CLAIM_PERIOD_END: number;
  }
) {
  //// check ownership
  assertEquals(
    await l2TokenDistributor.owner(),
    l2Executor.address,
    "L2UpgradeExecutor should be L2 TokenDistributor's owner"
  );

  //// check token balances
  assertNumbersEquals(
    await l2Token.balanceOf(l2TokenDistributor.address),
    parseEther(config.L2_NUM_OF_TOKENS_FOR_CLAIMING),
    "Incorrect initial L2Token balance for TokenDistributor"
  );
  assertNumbersEquals(
    await l2TokenDistributor.totalClaimable(),
    parseEther(config.L2_NUM_OF_TOKENS_FOR_CLAIMING),
    "Incorrect totalClaimable amount for TokenDistributor"
  );

  //// check initialization params
  assertEquals(
    await l2TokenDistributor.token(),
    l2Token.address,
    "Incorrect token reference set for TokenDistributor"
  );
  assertEquals(
    await l2TokenDistributor.sweepReceiver(),
    config.L2_SWEEP_RECEIVER,
    "Incorrect sweep receiver set for TokenDistributor"
  );
  assertNumbersEquals(
    await l2TokenDistributor.claimPeriodStart(),
    BigNumber.from(config.L2_CLAIM_PERIOD_START),
    "Incorrect claim period start set for TokenDistributor"
  );
  assertNumbersEquals(
    await l2TokenDistributor.claimPeriodEnd(),
    BigNumber.from(config.L2_CLAIM_PERIOD_END),
    "Incorrect claim period end set for TokenDistributor"
  );

  //// check delegation
  const voteToken = IVotesUpgradeable__factory.connect(l2Token.address, arbProvider);
  assertEquals(
    await voteToken.delegates(l2TokenDistributor.address),
    await l2CoreGovernor.EXCLUDE_ADDRESS(),
    "L2TokenDistributor should delegate to EXCLUDE_ADDRESS"
  );
}

/**
 * Verify:
 * - ownership
 */
async function verifyL2ProxyAdmin(l2ProxyAdmin: ProxyAdmin, l2Executor: UpgradeExecutor) {
  //// check ownership
  assertEquals(
    await l2ProxyAdmin.owner(),
    l2Executor.address,
    "L2UpgradeExecutor should be L2ProxyAdmin's owner"
  );
}


async function verifyArbitrumDAOConstitution(arbitrumDAOConstitution: ArbitrumDAOConstitution,   arbOneUpgradeExecutor: UpgradeExecutor, config: {
  ARBITRUM_DAO_CONSTITUTION_HASH: string
}){
  assertEquals(
    await arbitrumDAOConstitution.owner(),
    arbOneUpgradeExecutor.address,
    "arbOneUpgradeExecutor should be ArbitrumDAOConstitution owner"
  );

  assertEquals(
    await arbitrumDAOConstitution.constitutionHash(),
    config.ARBITRUM_DAO_CONSTITUTION_HASH,
    "Initial constitutionHash should be properly set"
  )

}
/**
 * Verify:
 * - proxy admin is correct
 * - initialization params are correctly set
 */
async function verifyL2ReverseGateway(
  l2ReverseGateway: L2ReverseCustomGateway,
  l1ReverseGateway: L1ForceOnlyReverseCustomGateway,
  l2ProxyAdmin: ProxyAdmin,
  arbProvider: Provider,
  arbOneNetwork: L2Network
) {
  //// check proxy admin
  assertEquals(
    await getProxyOwner(l2ReverseGateway.address, arbProvider),
    l2ProxyAdmin.address,
    "L2ProxyAdmin should be l2ReverseGateway's proxy admin"
  );

  /// check initialization params
  assertEquals(
    await l2ReverseGateway.counterpartGateway(),
    l1ReverseGateway.address,
    "Incorrect counterpart gateway set for l2ReverseGateway"
  );
  assertEquals(
    await l2ReverseGateway.router(),
    arbOneNetwork.tokenBridge.l2GatewayRouter,
    "Incorrect router set for 21ReverseGateway"
  );
}

/**
 * Verify:
 * - roles are correctly assigned
 */
async function verifyNovaUpgradeExecutor(
  novaUpgradeExecutor: UpgradeExecutor,
  l1Timelock: L1ArbitrumTimelock,
  novaProxyAdmin: ProxyAdmin,
  novaProvider: Provider,
  config: {
    NOVA_9_OF_12_SECURITY_COUNCIL: string;
  }
) {
  //// check proxy admin
  assertEquals(
    await getProxyOwner(novaUpgradeExecutor.address, novaProvider),
    novaProxyAdmin.address,
    "NovaProxyAdmin should be NovaUpgradeExecutor's proxy admin"
  );

  //// check assigned/revoked roles are correctly set
  const adminRole = await novaUpgradeExecutor.ADMIN_ROLE();
  const executorRole = await novaUpgradeExecutor.EXECUTOR_ROLE();

  assert(
    await novaUpgradeExecutor.hasRole(adminRole, novaUpgradeExecutor.address),
    "NovaUpgradeExecutor should have admin role on itself"
  );
  assert(
    await novaUpgradeExecutor.hasRole(executorRole, config.NOVA_9_OF_12_SECURITY_COUNCIL),
    "Nova 9/12 council should have executor role on Nova upgrade executor"
  );
  const l1TimelockAddressAliased = new Address(l1Timelock.address).applyAlias().value;
  assert(
    await novaUpgradeExecutor.hasRole(executorRole, l1TimelockAddressAliased),
    "L1Timelock should have executor role on Nova upgrade executor"
  );
}

/**
 * Verify:
 * - initialization params are correctly set
 */
async function verifyNovaToken(
  novaToken: L2CustomGatewayToken,
  l1Token: L1ArbitrumToken,
  novaProxyAdmin: ProxyAdmin,
  novaProvider: Provider,
  ethProvider: Provider,
  novaNetwork: L2Network,
  config: {
    NOVA_TOKEN_NAME: string;
    NOVA_TOKEN_SYMBOL: string;
    NOVA_TOKEN_DECIMALS: number;
  }
) {
  //// check proxy admin
  assertEquals(
    await getProxyOwner(novaToken.address, novaProvider),
    novaProxyAdmin.address,
    "NovaProxyAdmin should be NovaToken's owner"
  );

  //// check initialization params
  assertEquals(
    await novaToken.name(),
    config.NOVA_TOKEN_NAME,
    "Incorrect token name set for Nova token"
  );
  assertEquals(
    await novaToken.symbol(),
    config.NOVA_TOKEN_SYMBOL,
    "Incorrect token symbol set on Nova token"
  );
  assertEquals(
    (await novaToken.decimals()).toString(),
    config.NOVA_TOKEN_DECIMALS.toString(),
    "Incorrect token decimals set on Nova token"
  );
  assertEquals(
    await novaToken.l2Gateway(),
    novaNetwork.tokenBridge.l2CustomGateway,
    "Incorrect L2 gateway set on Nova token"
  );
  assertEquals(
    await novaToken.l1Address(),
    l1Token.address,
    "Incorrect L1 token address set on Nova token"
  );

  //// check token registration was successful for Nova
  const novaGateway = L1CustomGateway__factory.connect(await l1Token.novaGateway(), ethProvider);
  const novaRouter = L1GatewayRouter__factory.connect(await l1Token.novaRouter(), ethProvider);
  assertEquals(
    await novaGateway.l1ToL2Token(l1Token.address),
    novaToken.address,
    "Incorrect L1Token to NovaToken mapping on Nova gateway"
  );
  assertEquals(
    await novaRouter.l1TokenToGateway(l1Token.address),
    novaGateway.address,
    "Incorrect L1Token to Nova gateway mapping on Nova router"
  );
}

/**
 * Verify:
 * - proxy admin ownership
 */
async function verifyNovaProxyAdmin(
  novaProxyAdmin: ProxyAdmin,
  novaUpgradeExecutor: UpgradeExecutor
) {
  assertEquals(
    await novaProxyAdmin.owner(),
    novaUpgradeExecutor.address,
    "NovaUpgradeExecutor should be NovaProxyAdmin's owner"
  );
}

/**
 * Verify:
 * - All vested recipients have a vested wallet
 * - Each vested wallet has the recipient balance of tokens
 */
async function verifyVestedWallets(
  vestedRecipients: VestedRecipients,
  vestedWalletFactory: ArbitrumVestingWalletsFactory,
  l2Token: L2ArbitrumToken,
  arbProvider: Provider,
  config: {
    L2_CLAIM_PERIOD_START: number;
  }
) {
  // find all the events emitted by this address
  // check that every recipient has received the correct amount
  const filter = vestedWalletFactory.filters["WalletCreated(address,address)"]();

  const walletLogs = (
    await arbProvider.getLogs({
      ...filter,
      fromBlock: 0,
      toBlock: "latest",
    })
  ).map((l) => {
    return vestedWalletFactory.interface.parseLog(l).args as WalletCreatedEvent["args"];
  });

  assertEquals(
    walletLogs.length.toString(),
    Object.keys(vestedRecipients).length.toString(),
    "Wallets created number not equal vested recipients number"
  );

  for (const vr of Object.keys(vestedRecipients)) {
    const logs = walletLogs.filter((l) => l.beneficiary.toLowerCase() === vr.toLowerCase());

    assertNumbersEquals(BigNumber.from(logs.length), BigNumber.from(1), "Too many logs");

    const log = logs[0];
    const tokenBalance = await l2Token.balanceOf(log.vestingWalletAddress);

    assertNumbersEquals(
      vestedRecipients[vr],
      tokenBalance,
      "Recipient amount not equal token balance"
    );

    const vestingWallet = ArbitrumVestingWallet__factory.connect(
      log.vestingWalletAddress,
      arbProvider
    );
    const oneYearInSeconds = 365 * 24 * 60 * 60;

    const start = await vestingWallet.start();
    assertNumbersEquals(
      start,
      BigNumber.from(config.L2_CLAIM_PERIOD_START + oneYearInSeconds),
      "Invalid vesting start time"
    );

    const duration = await vestingWallet.duration();
    assertNumbersEquals(
      duration,
      BigNumber.from(oneYearInSeconds * 3),
      "Invalid vesting duration time"
    );
  }
}

/**
 * Load L1 contracts by reading addresses from file `DEPLOYED_CONTRACTS_FILE_NAME` and return loaded contracts in key-value format.
 *
 * @param ethProvider
 * @returns
 */
function loadL1Contracts(ethProvider: Provider) {
  const contractAddresses = require("../" + DEPLOYED_CONTRACTS_FILE_NAME);
  return {
    // load L1 contracts
    l1GovernanceFactory: L1GovernanceFactory__factory.connect(
      contractAddresses["l1GovernanceFactory"],
      ethProvider
    ),
    l1TokenProxy: L1ArbitrumToken__factory.connect(contractAddresses["l1TokenProxy"], ethProvider),
    l1Executor: UpgradeExecutor__factory.connect(contractAddresses["l1Executor"], ethProvider),
    l1Timelock: L1ArbitrumTimelock__factory.connect(contractAddresses["l1Timelock"], ethProvider),
    l1ProxyAdmin: ProxyAdmin__factory.connect(contractAddresses["l1ProxyAdmin"], ethProvider),
    l1ReverseCustomGatewayProxy: L1ForceOnlyReverseCustomGateway__factory.connect(
      contractAddresses["l1ReverseCustomGatewayProxy"],
      ethProvider
    ),
  };
}

/**
 * Load Arb contracts by reading addresses from file `DEPLOYED_CONTRACTS_FILE_NAME` and return loaded contracts in key-value format.
 *
 * @param arbProvider
 * @returns
 */
function loadArbContracts(arbProvider: Provider) {
  const contractAddresses = require("../" + DEPLOYED_CONTRACTS_FILE_NAME);
  return {
    // load L2 contracts
    l2Token: L2ArbitrumToken__factory.connect(contractAddresses["l2Token"], arbProvider),
    l2Executor: UpgradeExecutor__factory.connect(contractAddresses["l2Executor"], arbProvider),
    l2GovernanceFactory: L2GovernanceFactory__factory.connect(
      contractAddresses["l2GovernanceFactory"],
      arbProvider
    ),
    l2CoreGoverner: L2ArbitrumGovernor__factory.connect(
      contractAddresses["l2CoreGoverner"],
      arbProvider
    ),
    l2CoreTimelock: ArbitrumTimelock__factory.connect(
      contractAddresses["l2CoreTimelock"],
      arbProvider
    ),
    l2ProxyAdmin: ProxyAdmin__factory.connect(contractAddresses["l2ProxyAdmin"], arbProvider),
    l2TreasuryGoverner: L2ArbitrumGovernor__factory.connect(
      contractAddresses["l2TreasuryGoverner"],
      arbProvider
    ),
    l2ArbTreasury: FixedDelegateErc20Wallet__factory.connect(
      contractAddresses["l2ArbTreasury"],
      arbProvider
    ),
    l2TokenDistributor: TokenDistributor__factory.connect(
      contractAddresses["l2TokenDistributor"],
      arbProvider
    ),
    l2ReverseCustomGatewayProxy: L2ReverseCustomGateway__factory.connect(
      contractAddresses["l2ReverseCustomGatewayProxy"],
      arbProvider
    ),
<<<<<<< HEAD
    vestedWalletFactory: ArbitrumVestingWalletsFactory__factory.connect(
      contractAddresses["vestedWalletFactory"],
      arbProvider
    ),
=======
    arbitrumDAOConstitution: ArbitrumDAOConstitution__factory.connect(
      contractAddresses["arbitrumDAOConstitution"],
      arbProvider
    )
>>>>>>> f7209c99
  };
}

/**
 * Load Nova contracts by reading addresses from file `DEPLOYED_CONTRACTS_FILE_NAME` and return loaded contracts in key-value format.
 *
 * @param novaProvider
 * @returns
 */
function loadNovaContracts(novaProvider: Provider) {
  const contractAddresses = require("../" + DEPLOYED_CONTRACTS_FILE_NAME);
  return {
    // load Nova contracts
    novaProxyAdmin: ProxyAdmin__factory.connect(contractAddresses["novaProxyAdmin"], novaProvider),
    novaUpgradeExecutorProxy: UpgradeExecutor__factory.connect(
      contractAddresses["novaUpgradeExecutorProxy"],
      novaProvider
    ),
    novaTokenProxy: L2CustomGatewayToken__factory.connect(
      contractAddresses["novaTokenProxy"],
      novaProvider
    ),
  };
}

/**
 * Gets the proxy owner by reading storage
 *
 * @param contractAddress
 * @param provider
 * @returns
 */
async function getProxyOwner(contractAddress: string, provider: Provider) {
  // gets address in format like 0x000000000000000000000000a898b332e65d0cc9cb538495ff145983806d8453
  const ownerStorageValue = await provider.getStorageAt(
    contractAddress,
    "0xb53127684a568b3173ae13b9f8a6016e243e63b6e8ee1178d6a717850b5d6103"
  );

  if (!ownerStorageValue) {
    return "";
  }

  // remove execess bytes -> 0xa898b332e65d0cc9cb538495ff145983806d8453
  const formatAddress = ownerStorageValue.substring(0, 2) + ownerStorageValue.substring(26);

  // return address as checksum address -> 0xA898b332e65D0cc9CB538495FF145983806D8453
  return ethers.utils.getAddress(formatAddress);
}

/**
 * Simple assertion function for strings
 *
 * @param actual
 * @param expected
 * @param message
 */
async function assertEquals(actual: string, expected: string, message: string) {
  if (actual.toLowerCase() != expected.toLowerCase()) {
    console.error("Actual: ", actual);
    console.error("Expected: ", expected);
    throw new Error(message);
  }
}

/**
 * Simple assertion function for BigNumbers
 *
 * @param actual
 * @param expected
 * @param message
 */
async function assertNumbersEquals(actual: BigNumber, expected: BigNumber, message: string) {
  if (!actual.eq(expected)) {
    console.error("Actual: ", actual.toString());
    console.error("Expected: ", expected.toString());
    throw new Error(message);
  }
}

/**
 * Simple assertion function
 * @param condition
 * @param message
 */
async function assert(condition: Boolean, message: string) {
  if (!condition) {
    throw new Error(message);
  }
}

async function main() {
  console.log("Start verification process...");
  await verifyDeployment();
}

main().then(() => console.log("Done."));<|MERGE_RESOLUTION|>--- conflicted
+++ resolved
@@ -1310,17 +1310,14 @@
       contractAddresses["l2ReverseCustomGatewayProxy"],
       arbProvider
     ),
-<<<<<<< HEAD
     vestedWalletFactory: ArbitrumVestingWalletsFactory__factory.connect(
       contractAddresses["vestedWalletFactory"],
       arbProvider
     ),
-=======
     arbitrumDAOConstitution: ArbitrumDAOConstitution__factory.connect(
       contractAddresses["arbitrumDAOConstitution"],
       arbProvider
     )
->>>>>>> f7209c99
   };
 }
 
