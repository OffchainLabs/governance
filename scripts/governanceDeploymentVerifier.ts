--- conflicted
+++ resolved
@@ -34,21 +34,18 @@
   L2ReverseCustomGateway__factory,
 } from "../typechain-types-imported";
 import { getDeployerAddresses, getProviders, isDeployingToNova } from "./providerSetup";
-import { Address, getL2Network, L2Network } from "@arbitrum/sdk";
+import { Address, L2Network } from "@arbitrum/sdk";
 import { parseEther } from "ethers/lib/utils";
 import { L1CustomGateway__factory } from "@arbitrum/sdk/dist/lib/abi/factories/L1CustomGateway__factory";
 import { L1GatewayRouter__factory } from "@arbitrum/sdk/dist/lib/abi/factories/L1GatewayRouter__factory";
 import { Provider } from "@ethersproject/providers";
-<<<<<<< HEAD
 import {
   getRecipientsDataFromContractEvents,
   getRecipientsDataFromFile,
 } from "./tokenDistributorHelper";
-=======
 import dotenv from "dotenv";
 
 dotenv.config();
->>>>>>> 463b1177
 
 // JSON file which contains all the deployed contract addresses
 const DEPLOYED_CONTRACTS_FILE_NAME = "deployedContracts.json";
@@ -58,10 +55,6 @@
  * Main function that verifies governance deployment was successful.
  */
 export const verifyDeployment = async () => {
-<<<<<<< HEAD
-  const { ethProvider, arbProvider, novaProvider } = await getProviders();
-  const { ethDeployerAddress, arbDeployerAddress } = getDeployerAddresses();
-=======
   const {
     ethProvider,
     arbProvider,
@@ -71,7 +64,6 @@
     novaNetwork,
   } = await getProviders();
   const { ethDeployerAddress, arbDeployerAddress } = await getDeployerAddresses();
->>>>>>> 463b1177
 
   const l1Contracts = loadL1Contracts(ethProvider);
   const arbContracts = loadArbContracts(arbProvider);
@@ -931,6 +923,7 @@
     L2_SWEEP_RECECIVER: string;
     L2_CLAIM_PERIOD_START: number;
     L2_CLAIM_PERIOD_END: number;
+    L2_NUM_OF_RECIPIENTS: number;
   }
 ) {
   //// check ownership
@@ -1006,7 +999,7 @@
   const totalEvents = Object.keys(recipientDataFromContract).length;
   assertNumbersEquals(
     BigNumber.from(totalEvents),
-    BigNumber.from(GovernanceConstants.L2_NUM_OF_RECIPIENTS),
+    BigNumber.from(config.L2_NUM_OF_RECIPIENTS),
     "Incorrect number of recipients set in TokenDistributor"
   );
 }
