--- conflicted
+++ resolved
@@ -1,4 +1,4 @@
-import { BigNumber, constants, ethers } from "ethers";
+import { BigNumber, ethers } from "ethers";
 import {
   ArbitrumDAOConstitution,
   ArbitrumDAOConstitution__factory,
@@ -682,14 +682,6 @@
   l2TokenDistributor: TokenDistributor,
   arbProvider: Provider,
   claimRecipients: Recipients,
-<<<<<<< HEAD
-  deploymentInfo: {
-    distributorSetRecipientsStartBlock: number;
-    distributorSetRecipientsEndBlock: number;
-  },
-=======
-  vestedRecipients: Recipients,
->>>>>>> 33862759
   config: {
     L2_TOKEN_INITIAL_SUPPLY: string;
     L2_NUM_OF_TOKENS_FOR_TREASURY: string;
